use ff::Field;
use ff_ext::ExtensionField;
use rayon::prelude::{
    IndexedParallelIterator, IntoParallelRefIterator, IntoParallelRefMutIterator, ParallelIterator,
    ParallelSliceMut,
};

<<<<<<< HEAD
#[allow(unused)]
pub fn sum_check_first_round_field_type<E: ExtensionField>(
    eq: &mut [E],
    bh_values: &mut FieldType<E>,
) -> Vec<E> {
    // The input polynomials are in the form of evaluations. Instead of viewing
    // every one element as the evaluation of the polynomial at a single point,
    // we can view every two elements as partially evaluating the polynomial at
    // a single point, leaving the first variable free, and obtaining a univariate
    // polynomial. The one_level_interp_hc transforms the evaluation forms into
    // the coefficient forms, for every of these partial polynomials.
    one_level_interp_hc(eq);
    one_level_interp_hc_field_type(bh_values);
    parallel_pi_field_type(bh_values, eq)
    //    p_i(&bh_values, &eq)
}

=======
>>>>>>> 66865f8c
pub fn sum_check_first_round<E: ExtensionField>(eq: &mut [E], bh_values: &mut [E]) -> Vec<E> {
    // The input polynomials are in the form of evaluations. Instead of viewing
    // every one element as the evaluation of the polynomial at a single point,
    // we can view every two elements as partially evaluating the polynomial at
    // a single point, leaving the first variable free, and obtaining a univariate
    // polynomial. The one_level_interp_hc transforms the evaluation forms into
    // the coefficient forms, for every of these partial polynomials.
    one_level_interp_hc(eq);
    one_level_interp_hc(bh_values);
    parallel_pi(bh_values, eq)
    //    p_i(&bh_values, &eq)
}

<<<<<<< HEAD
#[allow(unused)]
pub fn one_level_interp_hc_field_type<E: ExtensionField>(evals: &mut FieldType<E>) {
    match evals {
        FieldType::Ext(evals) => one_level_interp_hc(evals),
        FieldType::Base(evals) => one_level_interp_hc(evals),
        _ => unreachable!(),
    }
}

=======
>>>>>>> 66865f8c
pub fn one_level_interp_hc<F: Field>(evals: &mut [F]) {
    if evals.len() == 1 {
        return;
    }
    evals.par_chunks_mut(2).for_each(|chunk| {
        chunk[1] -= chunk[0];
    });
}

pub fn one_level_eval_hc<F: Field>(evals: &mut Vec<F>, challenge: F) {
    evals.par_chunks_mut(2).for_each(|chunk| {
        chunk[1] = chunk[0] + challenge * chunk[1];
    });

    // Skip every one other element
    let mut index = 0;
    evals.retain(|_| {
        index += 1;
        index % 2 == 0
    });
}

<<<<<<< HEAD
#[allow(unused)]
fn parallel_pi_field_type<E: ExtensionField>(evals: &mut FieldType<E>, eq: &mut [E]) -> Vec<E> {
    match evals {
        FieldType::Ext(evals) => parallel_pi(evals, eq),
        FieldType::Base(evals) => parallel_pi_base(evals, eq),
        _ => unreachable!(),
    }
}

=======
>>>>>>> 66865f8c
fn parallel_pi<F: Field>(evals: &[F], eq: &[F]) -> Vec<F> {
    if evals.len() == 1 {
        return vec![evals[0], evals[0], evals[0]];
    }
    let mut coeffs = vec![F::ZERO, F::ZERO, F::ZERO];

    // Manually write down the multiplication formular of two linear polynomials
    let mut firsts = vec![F::ZERO; evals.len()];
    firsts.par_iter_mut().enumerate().for_each(|(i, f)| {
        if i % 2 == 0 {
            *f = evals[i] * eq[i];
        }
    });

    let mut seconds = vec![F::ZERO; evals.len()];
    seconds.par_iter_mut().enumerate().for_each(|(i, f)| {
        if i % 2 == 0 {
            *f = evals[i + 1] * eq[i] + evals[i] * eq[i + 1];
        }
    });

    let mut thirds = vec![F::ZERO; evals.len()];
    thirds.par_iter_mut().enumerate().for_each(|(i, f)| {
        if i % 2 == 0 {
            *f = evals[i + 1] * eq[i + 1];
        }
    });

    coeffs[0] = firsts.par_iter().sum();
    coeffs[1] = seconds.par_iter().sum();
    coeffs[2] = thirds.par_iter().sum();

    coeffs
}

<<<<<<< HEAD
#[allow(unused)]
fn parallel_pi_base<E: ExtensionField>(evals: &[E::BaseField], eq: &[E]) -> Vec<E> {
    if evals.len() == 1 {
        return vec![E::from(evals[0]), E::from(evals[0]), E::from(evals[0])];
    }
    let mut coeffs = vec![E::ZERO, E::ZERO, E::ZERO];

    // Manually write down the multiplication formular of two linear polynomials
    let mut firsts = vec![E::ZERO; evals.len()];
    firsts.par_iter_mut().enumerate().for_each(|(i, f)| {
        if i % 2 == 0 {
            *f = E::from(evals[i]) * eq[i];
        }
    });

    let mut seconds = vec![E::ZERO; evals.len()];
    seconds.par_iter_mut().enumerate().for_each(|(i, f)| {
        if i % 2 == 0 {
            *f = E::from(evals[i + 1]) * eq[i] + E::from(evals[i]) * eq[i + 1];
        }
    });

    let mut thirds = vec![E::ZERO; evals.len()];
    thirds.par_iter_mut().enumerate().for_each(|(i, f)| {
        if i % 2 == 0 {
            *f = E::from(evals[i + 1]) * eq[i + 1];
        }
    });

    coeffs[0] = firsts.par_iter().sum();
    coeffs[1] = seconds.par_iter().sum();
    coeffs[2] = thirds.par_iter().sum();

    coeffs
}

=======
>>>>>>> 66865f8c
pub fn sum_check_challenge_round<F: Field>(
    eq: &mut Vec<F>,
    bh_values: &mut Vec<F>,
    challenge: F,
) -> Vec<F> {
    // Note that when the last round ends, every two elements are in
    // the coefficient form. Use the challenge to reduce the two elements
    // into a single value. This is equivalent to substituting the challenge
    // to the first variable of the poly.
    one_level_eval_hc(bh_values, challenge);
    one_level_eval_hc(eq, challenge);

    one_level_interp_hc(eq);
    one_level_interp_hc(bh_values);

    parallel_pi(bh_values, eq)
    // p_i(&bh_values,&eq)
}

pub fn sum_check_last_round<F: Field>(eq: &mut Vec<F>, bh_values: &mut Vec<F>, challenge: F) {
    one_level_eval_hc(bh_values, challenge);
    one_level_eval_hc(eq, challenge);
}

#[cfg(test)]
mod tests {
    use ff::Field;
    use goldilocks::Goldilocks;
    use rand::SeedableRng;
    use rand_chacha::ChaCha8Rng;

    use super::*;
    use crate::util::test::rand_vec;

    pub fn p_i<F: Field>(evals: &[F], eq: &[F]) -> Vec<F> {
        if evals.len() == 1 {
            return vec![evals[0], evals[0], evals[0]];
        }
        // evals coeffs
        let mut coeffs = vec![F::ZERO, F::ZERO, F::ZERO];
        let mut i = 0;
        while i < evals.len() {
            coeffs[0] += evals[i] * eq[i];
            coeffs[1] += evals[i + 1] * eq[i] + evals[i] * eq[i + 1];
            coeffs[2] += evals[i + 1] * eq[i + 1];
            i += 2;
        }

        coeffs
    }

    #[test]
    fn test_sumcheck() {
        let i = 10;
        let mut rng = ChaCha8Rng::from_entropy();
        let evals = rand_vec::<Goldilocks>(1 << i, &mut rng);
        let eq = rand_vec::<Goldilocks>(1 << i, &mut rng);
        let coeffs1 = p_i(&evals, &eq);
        let coeffs2 = parallel_pi(&evals, &eq);
        assert_eq!(coeffs1, coeffs2);
    }
}<|MERGE_RESOLUTION|>--- conflicted
+++ resolved
@@ -5,26 +5,6 @@
     ParallelSliceMut,
 };
 
-<<<<<<< HEAD
-#[allow(unused)]
-pub fn sum_check_first_round_field_type<E: ExtensionField>(
-    eq: &mut [E],
-    bh_values: &mut FieldType<E>,
-) -> Vec<E> {
-    // The input polynomials are in the form of evaluations. Instead of viewing
-    // every one element as the evaluation of the polynomial at a single point,
-    // we can view every two elements as partially evaluating the polynomial at
-    // a single point, leaving the first variable free, and obtaining a univariate
-    // polynomial. The one_level_interp_hc transforms the evaluation forms into
-    // the coefficient forms, for every of these partial polynomials.
-    one_level_interp_hc(eq);
-    one_level_interp_hc_field_type(bh_values);
-    parallel_pi_field_type(bh_values, eq)
-    //    p_i(&bh_values, &eq)
-}
-
-=======
->>>>>>> 66865f8c
 pub fn sum_check_first_round<E: ExtensionField>(eq: &mut [E], bh_values: &mut [E]) -> Vec<E> {
     // The input polynomials are in the form of evaluations. Instead of viewing
     // every one element as the evaluation of the polynomial at a single point,
@@ -38,18 +18,6 @@
     //    p_i(&bh_values, &eq)
 }
 
-<<<<<<< HEAD
-#[allow(unused)]
-pub fn one_level_interp_hc_field_type<E: ExtensionField>(evals: &mut FieldType<E>) {
-    match evals {
-        FieldType::Ext(evals) => one_level_interp_hc(evals),
-        FieldType::Base(evals) => one_level_interp_hc(evals),
-        _ => unreachable!(),
-    }
-}
-
-=======
->>>>>>> 66865f8c
 pub fn one_level_interp_hc<F: Field>(evals: &mut [F]) {
     if evals.len() == 1 {
         return;
@@ -72,18 +40,6 @@
     });
 }
 
-<<<<<<< HEAD
-#[allow(unused)]
-fn parallel_pi_field_type<E: ExtensionField>(evals: &mut FieldType<E>, eq: &mut [E]) -> Vec<E> {
-    match evals {
-        FieldType::Ext(evals) => parallel_pi(evals, eq),
-        FieldType::Base(evals) => parallel_pi_base(evals, eq),
-        _ => unreachable!(),
-    }
-}
-
-=======
->>>>>>> 66865f8c
 fn parallel_pi<F: Field>(evals: &[F], eq: &[F]) -> Vec<F> {
     if evals.len() == 1 {
         return vec![evals[0], evals[0], evals[0]];
@@ -119,45 +75,6 @@
     coeffs
 }
 
-<<<<<<< HEAD
-#[allow(unused)]
-fn parallel_pi_base<E: ExtensionField>(evals: &[E::BaseField], eq: &[E]) -> Vec<E> {
-    if evals.len() == 1 {
-        return vec![E::from(evals[0]), E::from(evals[0]), E::from(evals[0])];
-    }
-    let mut coeffs = vec![E::ZERO, E::ZERO, E::ZERO];
-
-    // Manually write down the multiplication formular of two linear polynomials
-    let mut firsts = vec![E::ZERO; evals.len()];
-    firsts.par_iter_mut().enumerate().for_each(|(i, f)| {
-        if i % 2 == 0 {
-            *f = E::from(evals[i]) * eq[i];
-        }
-    });
-
-    let mut seconds = vec![E::ZERO; evals.len()];
-    seconds.par_iter_mut().enumerate().for_each(|(i, f)| {
-        if i % 2 == 0 {
-            *f = E::from(evals[i + 1]) * eq[i] + E::from(evals[i]) * eq[i + 1];
-        }
-    });
-
-    let mut thirds = vec![E::ZERO; evals.len()];
-    thirds.par_iter_mut().enumerate().for_each(|(i, f)| {
-        if i % 2 == 0 {
-            *f = E::from(evals[i + 1]) * eq[i + 1];
-        }
-    });
-
-    coeffs[0] = firsts.par_iter().sum();
-    coeffs[1] = seconds.par_iter().sum();
-    coeffs[2] = thirds.par_iter().sum();
-
-    coeffs
-}
-
-=======
->>>>>>> 66865f8c
 pub fn sum_check_challenge_round<F: Field>(
     eq: &mut Vec<F>,
     bh_values: &mut Vec<F>,
