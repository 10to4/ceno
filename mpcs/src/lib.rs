--- conflicted
+++ resolved
@@ -417,17 +417,8 @@
         num_vars_end: usize,
     ) {
         for num_vars in num_vars_start..num_vars_end {
-<<<<<<< HEAD
             let (pp, vp) = setup_pcs::<E, Pcs>(num_vars);
 
-=======
-            // Setup
-            let (pp, vp) = {
-                let poly_size = 1 << num_vars;
-                let param = Pcs::setup(poly_size).unwrap();
-                Pcs::trim(param, poly_size).unwrap()
-            };
->>>>>>> 82af85ab
             // Commit and open
             let (comm, eval, proof, challenge) = {
                 let mut transcript = Transcript::new(b"BaseFold");
@@ -475,18 +466,8 @@
         for num_vars in num_vars_start..num_vars_end {
             let batch_size = 4;
             let num_points = batch_size >> 1;
-<<<<<<< HEAD
             let (pp, vp) = setup_pcs::<E, Pcs>(num_vars);
 
-=======
-            let rng = ChaCha8Rng::from_seed([0u8; 32]);
-            // Setup
-            let (pp, vp) = {
-                let poly_size = 1 << num_vars;
-                let param = Pcs::setup(poly_size).unwrap();
-                Pcs::trim(param, poly_size).unwrap()
-            };
->>>>>>> 82af85ab
             // Batch commit and open
             let evals = chain![
                 (0..num_points).map(|point| (point * 2, point)), // Every point matches two polys
@@ -585,17 +566,7 @@
         Pcs: PolynomialCommitmentScheme<E>,
     {
         for num_vars in num_vars_start..num_vars_end {
-<<<<<<< HEAD
             let (pp, vp) = setup_pcs::<E, Pcs>(num_vars);
-=======
-            let rng = ChaCha8Rng::from_seed([0u8; 32]);
-            // Setup
-            let (pp, vp) = {
-                let poly_size = 1 << num_vars;
-                let param = Pcs::setup(poly_size).unwrap();
-                Pcs::trim(param, poly_size).unwrap()
-            };
->>>>>>> 82af85ab
 
             let (comm, evals, proof, challenge) = {
                 let mut transcript = Transcript::new(b"BaseFold");
