--- conflicted
+++ resolved
@@ -1,10 +1,5 @@
 use ff_ext::ExtensionField;
-<<<<<<< HEAD
-use rand::RngCore;
-use serde::{de::DeserializeOwned, Serialize};
-=======
 use serde::{Serialize, de::DeserializeOwned};
->>>>>>> 66865f8c
 use std::fmt::Debug;
 use transcript::Transcript;
 
@@ -243,7 +238,6 @@
         proof: &Self::Proof,
         transcript: &mut Transcript<E>,
     ) -> Result<(), Error>;
-<<<<<<< HEAD
 
     /// The corresponding verification method for VLOP. Note that it is
     /// not guaranteed that the commitments contain the num vars info, and
@@ -258,75 +252,6 @@
         proof: &Self::Proof,
         transcript: &mut Transcript<E>,
     ) -> Result<(), Error>;
-=======
-
-    /// The corresponding verification method for VLOP. Note that it is
-    /// not guaranteed that the commitments contain the num vars info, and
-    /// that the point is not necessarily the max num vars of the polys, so
-    /// the num vars should be passed in as a parameter.
-    fn batch_verify_vlop(
-        vp: &Self::VerifierParam,
-        comms: &[Self::Commitment],
-        point: &[E],
-        max_num_vars: usize,
-        evals: &[&[E]],
-        proof: &Self::Proof,
-        transcript: &mut Transcript<E>,
-    ) -> Result<(), Error>;
-}
-
-pub trait NoninteractivePCS<E: ExtensionField>:
-    PolynomialCommitmentScheme<E, CommitmentChunk = Digest<E::BaseField>>
-where
-    E::BaseField: Serialize + DeserializeOwned,
-{
-    fn ni_open(
-        pp: &Self::ProverParam,
-        poly: &ArcMultilinearExtension<E>,
-        comm: &Self::CommitmentWithData,
-        point: &[E],
-        eval: &E,
-    ) -> Result<Self::Proof, Error> {
-        let mut transcript = Transcript::<E>::new(b"BaseFold");
-        Self::open(pp, poly, comm, point, eval, &mut transcript)
-    }
-
-    fn ni_batch_open(
-        pp: &Self::ProverParam,
-        polys: &[ArcMultilinearExtension<E>],
-        comms: &[Self::CommitmentWithData],
-        points: &[&[E]],
-        evals: &[Evaluation<E>],
-    ) -> Result<Self::Proof, Error> {
-        let mut transcript = Transcript::<E>::new(b"BaseFold");
-        Self::batch_open_vlmp(pp, polys, comms, points, evals, &mut transcript)
-    }
-
-    fn ni_verify(
-        vp: &Self::VerifierParam,
-        comm: &Self::Commitment,
-        point: &[E],
-        eval: &E,
-        proof: &Self::Proof,
-    ) -> Result<(), Error> {
-        let mut transcript = Transcript::<E>::new(b"BaseFold");
-        Self::verify(vp, comm, point, eval, proof, &mut transcript)
-    }
-
-    fn ni_batch_verify<'a>(
-        vp: &Self::VerifierParam,
-        comms: &[Self::Commitment],
-        points: &[&[E]],
-        evals: &[Evaluation<E>],
-        proof: &Self::Proof,
-    ) -> Result<(), Error>
-    where
-        Self::Commitment: 'a,
-    {
-        let mut transcript = Transcript::<E>::new(b"BaseFold");
-        Self::batch_verify_vlmp(vp, comms, points, evals, proof, &mut transcript)
-    }
->>>>>>> 66865f8c
 }
 
 #[derive(Clone, Debug)]
@@ -370,20 +295,14 @@
 
 mod basefold;
 pub use basefold::{
-    coset_fft, fft, fft_root_table, one_level_eval_hc, one_level_interp_hc, Basecode,
-    BasecodeDefaultSpec, Basefold, BasefoldBasecodeParams, BasefoldCommitment,
+    Basecode, BasecodeDefaultSpec, Basefold, BasefoldBasecodeParams, BasefoldCommitment,
     BasefoldCommitmentWithData, BasefoldDefault, BasefoldParams, BasefoldRSParams, BasefoldSpec,
-    EncodingScheme, RSCode, RSCodeDefaultSpec,
+    EncodingScheme, RSCode, RSCodeDefaultSpec, coset_fft, fft, fft_root_table, one_level_eval_hc,
+    one_level_interp_hc,
 };
 use multilinear_extensions::{
     mle::DenseMultilinearExtension, virtual_poly_v2::ArcMultilinearExtension,
 };
-<<<<<<< HEAD
-=======
-use multilinear_extensions::{
-    mle::DenseMultilinearExtension, virtual_poly_v2::ArcMultilinearExtension,
-};
->>>>>>> 66865f8c
 
 #[doc(hidden)]
 pub mod test_util {
@@ -466,19 +385,11 @@
             .map(|poly| Pcs::commit_and_write(pp, poly, transcript).unwrap())
             .collect_vec()
     }
-<<<<<<< HEAD
 
     pub fn vecs_as_slices<T>(values: &[Vec<T>]) -> Vec<&[T]> {
         values.iter().map(|vec| vec.as_slice()).collect::<Vec<_>>()
     }
 
-=======
-
-    pub fn vecs_as_slices<T>(values: &[Vec<T>]) -> Vec<&[T]> {
-        values.iter().map(|vec| vec.as_slice()).collect::<Vec<_>>()
-    }
-
->>>>>>> 66865f8c
     #[cfg(test)]
     pub fn run_commit_open_verify<E: ExtensionField, Pcs: PolynomialCommitmentScheme<E>>(
         base: bool,
@@ -748,21 +659,12 @@
                 comms
                     .iter()
                     .for_each(|comm| Pcs::write_commitment(comm, &mut transcript).unwrap());
-<<<<<<< HEAD
 
                 let point = get_point_from_challenge(num_vars, &mut transcript);
                 evals.iter().for_each(|evals| {
                     transcript.append_field_element_exts(evals);
                 });
 
-=======
-
-                let point = get_point_from_challenge(num_vars, &mut transcript);
-                evals.iter().for_each(|evals| {
-                    transcript.append_field_element_exts(evals);
-                });
-
->>>>>>> 66865f8c
                 Pcs::batch_verify_vlop(
                     &vp,
                     &comms,
