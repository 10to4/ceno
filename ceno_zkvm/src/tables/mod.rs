--- conflicted
+++ resolved
@@ -1,16 +1,9 @@
-use crate::{
-    circuit_builder::CircuitBuilder, error::ZKVMError,
-    witness::RowMajorMatrix,
-};
+use crate::{circuit_builder::CircuitBuilder, error::ZKVMError, witness::RowMajorMatrix};
 use ff::Field;
 use ff_ext::ExtensionField;
-<<<<<<< HEAD
-use std::collections::HashMap;
-=======
 use multilinear_extensions::util::max_usable_threads;
 use rayon::iter::{IndexedParallelIterator, ParallelIterator};
 use std::{collections::HashMap, mem::MaybeUninit};
->>>>>>> a88b95b9
 mod range;
 pub use range::*;
 
@@ -46,32 +39,4 @@
         multiplicity: &[HashMap<u64, usize>],
         input: &Self::WitnessInput,
     ) -> Result<RowMajorMatrix<E::BaseField>, ZKVMError>;
-<<<<<<< HEAD
-=======
-
-    fn padding_zero(
-        table: &mut RowMajorMatrix<E::BaseField>,
-        num_witin: usize,
-    ) -> Result<(), ZKVMError> {
-        // Fill the padding with zeros, if any.
-        let num_padding_instances = table.num_padding_instances();
-        if num_padding_instances > 0 {
-            let nthreads = max_usable_threads();
-            let padding_instance = vec![MaybeUninit::new(E::BaseField::ZERO); num_witin];
-            let num_padding_instance_per_batch = if num_padding_instances > 256 {
-                num_padding_instances.div_ceil(nthreads)
-            } else {
-                num_padding_instances
-            };
-            table
-                .par_batch_iter_padding_mut(num_padding_instance_per_batch)
-                .with_min_len(MIN_PAR_SIZE)
-                .for_each(|row| {
-                    row.chunks_mut(num_witin)
-                        .for_each(|instance| instance.copy_from_slice(padding_instance.as_slice()));
-                });
-        }
-        Ok(())
-    }
->>>>>>> a88b95b9
 }