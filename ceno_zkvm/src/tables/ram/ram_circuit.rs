--- conflicted
+++ resolved
@@ -53,16 +53,8 @@
         format!("RAM_{:?}", RAM::RAM_TYPE)
     }
 
-<<<<<<< HEAD
-    fn construct_circuit(cb: &mut CircuitBuilder<E>) -> Result<Self::TableConfig, ZKVMError> {
-        cb.namespace(Self::name(), |cb| Self::TableConfig::construct_circuit(cb))
-=======
     fn construct_circuit(cb: &mut CircuitBuilder<E>) -> Self::TableConfig {
-        cb.namespace(
-            || Self::name(),
-            |cb| Self::TableConfig::construct_circuit(cb),
-        )
->>>>>>> b0a1fa56
+        cb.namespace(Self::name(), Self::TableConfig::construct_circuit)
     }
 
     fn generate_fixed_traces(
