use std::{marker::PhantomData, mem::MaybeUninit};

use ff_ext::ExtensionField;
use goldilocks::SmallField;
use itertools::Itertools;
use rayon::iter::{IndexedParallelIterator, IntoParallelIterator, ParallelIterator};

use crate::{
    circuit_builder::CircuitBuilder,
    expression::{Expression, Fixed, ToExpr, WitIn},
    instructions::riscv::constants::{LIMB_BITS, LIMB_MASK},
    scheme::constants::MIN_PAR_SIZE,
    set_fixed_val, set_val,
    witness::RowMajorMatrix,
};

use super::{
    MemInitRecord,
    ram_circuit::{MemFinalRecord, RamTable},
};

#[derive(Clone, Debug)]
pub struct RamTableConfig<RAM: RamTable + Send + Sync + Clone> {
    init_v: Vec<Fixed>,
    addr: Fixed,

    final_v: Vec<WitIn>,
    final_cycle: WitIn,

    phantom: PhantomData<RAM>,
}

impl<RAM: RamTable + Send + Sync + Clone> RamTableConfig<RAM> {
    pub fn construct_circuit<E: ExtensionField>(cb: &mut CircuitBuilder<E>) -> Self {
        let init_v = (0..RAM::V_LIMBS)
<<<<<<< HEAD
            .map(|i| cb.create_fixed(format!("init_v_limb_{i}")))
            .collect::<Result<Vec<Fixed>, ZKVMError>>()?;
        let addr = cb.create_fixed("addr")?;

        let final_v = (0..RAM::V_LIMBS)
            .map(|i| cb.create_witin(format!("final_v_limb_{i}")))
            .collect::<Result<Vec<WitIn>, ZKVMError>>()?;
        let final_cycle = cb.create_witin("final_cycle")?;
=======
            .map(|i| cb.create_fixed(|| format!("init_v_limb_{i}")))
            .collect::<Vec<_>>();
        let addr = cb.create_fixed(|| "addr");

        let final_v = (0..RAM::V_LIMBS)
            .map(|i| cb.create_witin(|| format!("final_v_limb_{i}")))
            .collect::<Vec<_>>();
        let final_cycle = cb.create_witin(|| "final_cycle");
>>>>>>> b0a1fa56

        let init_table = cb.rlc_chip_record(
            [
                vec![(RAM::RAM_TYPE as usize).into()],
                vec![Expression::Fixed(addr)],
                init_v.iter().map(|v| v.expr()).collect_vec(),
                vec![Expression::ZERO], // Initial cycle.
            ]
            .concat(),
        );

        let final_table = cb.rlc_chip_record(
            [
                // a v t
                vec![(RAM::RAM_TYPE as usize).into()],
                vec![Expression::Fixed(addr)],
                final_v.iter().map(ToExpr::expr).collect_vec(),
                vec![final_cycle.expr()],
            ]
            .concat(),
        );

<<<<<<< HEAD
        cb.w_table_record("init_table", RAM::len(), init_table)?;
        cb.r_table_record("final_table", RAM::len(), final_table)?;
=======
        cb.w_table_record(|| "init_table", RAM::len(), init_table);
        cb.r_table_record(|| "final_table", RAM::len(), final_table);
>>>>>>> b0a1fa56

        Self {
            init_v,
            addr,
            final_v,
            final_cycle,
            phantom: PhantomData,
        }
    }

    pub fn gen_init_state<F: SmallField>(
        &self,
        num_fixed: usize,
        init_v: &[MemInitRecord],
    ) -> RowMajorMatrix<F> {
        assert_eq!(init_v.len(), RAM::len());
        // for ram in memory offline check
        let mut init_table = RowMajorMatrix::<F>::new(RAM::len(), num_fixed);

        init_table
            .par_iter_mut()
            .with_min_len(MIN_PAR_SIZE)
            .zip(init_v.into_par_iter())
            .for_each(|(row, rec)| {
                if self.init_v.len() == 1 {
                    // Assign value directly.
                    set_fixed_val!(row, self.init_v[0], (rec.value as u64).into());
                } else {
                    // Assign value limbs.
                    self.init_v.iter().enumerate().for_each(|(l, limb)| {
                        let val = (rec.value >> (l * LIMB_BITS)) & LIMB_MASK;
                        set_fixed_val!(row, limb, (val as u64).into());
                    });
                }
                set_fixed_val!(row, self.addr, (rec.addr as u64).into());
            });

        init_table
    }

    /// TODO consider taking RowMajorMatrix as argument to save allocations.
    pub fn assign_instances<F: SmallField>(
        &self,
        num_witness: usize,
        final_v: &[MemFinalRecord],
    ) -> RowMajorMatrix<F> {
        assert_eq!(final_v.len(), RAM::len());
        let mut final_table = RowMajorMatrix::<F>::new(RAM::len(), num_witness);

        final_table
            .par_iter_mut()
            .with_min_len(MIN_PAR_SIZE)
            .zip(final_v.into_par_iter())
            .for_each(|(row, rec)| {
                if self.final_v.len() == 1 {
                    // Assign value directly.
                    set_fixed_val!(row, self.init_v[0], (rec.value as u64).into());
                } else {
                    // Assign value limbs.
                    self.final_v.iter().enumerate().for_each(|(l, limb)| {
                        let val = (rec.value >> (l * LIMB_BITS)) & LIMB_MASK;
                        set_val!(row, limb, val as u64);
                    });
                }
                set_val!(row, self.final_cycle, rec.cycle);
            });

        final_table
    }
}<|MERGE_RESOLUTION|>--- conflicted
+++ resolved
@@ -33,25 +33,14 @@
 impl<RAM: RamTable + Send + Sync + Clone> RamTableConfig<RAM> {
     pub fn construct_circuit<E: ExtensionField>(cb: &mut CircuitBuilder<E>) -> Self {
         let init_v = (0..RAM::V_LIMBS)
-<<<<<<< HEAD
             .map(|i| cb.create_fixed(format!("init_v_limb_{i}")))
-            .collect::<Result<Vec<Fixed>, ZKVMError>>()?;
-        let addr = cb.create_fixed("addr")?;
+            .collect::<Vec<_>>();
+        let addr = cb.create_fixed("addr");
 
         let final_v = (0..RAM::V_LIMBS)
             .map(|i| cb.create_witin(format!("final_v_limb_{i}")))
-            .collect::<Result<Vec<WitIn>, ZKVMError>>()?;
-        let final_cycle = cb.create_witin("final_cycle")?;
-=======
-            .map(|i| cb.create_fixed(|| format!("init_v_limb_{i}")))
             .collect::<Vec<_>>();
-        let addr = cb.create_fixed(|| "addr");
-
-        let final_v = (0..RAM::V_LIMBS)
-            .map(|i| cb.create_witin(|| format!("final_v_limb_{i}")))
-            .collect::<Vec<_>>();
-        let final_cycle = cb.create_witin(|| "final_cycle");
->>>>>>> b0a1fa56
+        let final_cycle = cb.create_witin("final_cycle");
 
         let init_table = cb.rlc_chip_record(
             [
@@ -74,13 +63,8 @@
             .concat(),
         );
 
-<<<<<<< HEAD
-        cb.w_table_record("init_table", RAM::len(), init_table)?;
-        cb.r_table_record("final_table", RAM::len(), final_table)?;
-=======
-        cb.w_table_record(|| "init_table", RAM::len(), init_table);
-        cb.r_table_record(|| "final_table", RAM::len(), final_table);
->>>>>>> b0a1fa56
+        cb.w_table_record("init_table", RAM::len(), init_table);
+        cb.r_table_record("final_table", RAM::len(), final_table);
 
         Self {
             init_v,
