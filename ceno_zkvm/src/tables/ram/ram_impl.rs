use std::marker::PhantomData;

use ceno_emul::{Addr, Cycle};
use ff_ext::ExtensionField;
use goldilocks::SmallField;
use itertools::Itertools;
use rayon::iter::{IndexedParallelIterator, IntoParallelIterator, ParallelIterator};

use crate::{
    circuit_builder::{CircuitBuilder, DynamicAddr, SetTableAddrType, SetTableSpec},
    error::ZKVMError,
    expression::{Expression, Fixed, ToExpr, WitIn},
    instructions::{
        InstancePaddingStrategy,
        riscv::constants::{LIMB_BITS, LIMB_MASK},
    },
    scheme::constants::MIN_PAR_SIZE,
    set_fixed_val, set_val,
    structs::ProgramParams,
    witness::RowMajorMatrix,
};

use super::{
    MemInitRecord,
    ram_circuit::{DynVolatileRamTable, MemFinalRecord, NonVolatileTable},
};

/// define a non-volatile memory with init value
#[derive(Clone, Debug)]
pub struct NonVolatileTableConfig<NVRAM: NonVolatileTable + Send + Sync + Clone> {
    init_v: Vec<Fixed>,
    addr: Fixed,

    final_v: Option<Vec<WitIn>>,
    final_cycle: WitIn,

    phantom: PhantomData<NVRAM>,
    params: ProgramParams,
}

impl<NVRAM: NonVolatileTable + Send + Sync + Clone> NonVolatileTableConfig<NVRAM> {
    pub fn construct_circuit<E: ExtensionField>(
        cb: &mut CircuitBuilder<E>,
    ) -> Result<Self, ZKVMError> {
        let init_v = (0..NVRAM::V_LIMBS)
            .map(|i| cb.create_fixed(|| format!("init_v_limb_{i}")))
            .collect::<Result<Vec<Fixed>, ZKVMError>>()?;
        let addr = cb.create_fixed(|| "addr")?;

        let final_cycle = cb.create_witin(|| "final_cycle");
        let final_v = if NVRAM::WRITABLE {
            Some(
                (0..NVRAM::V_LIMBS)
                    .map(|i| cb.create_witin(|| format!("final_v_limb_{i}")))
                    .collect::<Vec<WitIn>>(),
            )
        } else {
            None
        };

        let init_table = [
            vec![(NVRAM::RAM_TYPE as usize).into()],
            vec![Expression::Fixed(addr)],
            init_v.iter().map(|v| v.expr()).collect_vec(),
            vec![Expression::ZERO], // Initial cycle.
        ]
        .concat();

        let final_table = [
            // a v t
            vec![(NVRAM::RAM_TYPE as usize).into()],
            vec![Expression::Fixed(addr)],
            final_v
                .as_ref()
                .map(|v_limb| v_limb.iter().map(|v| v.expr()).collect_vec())
                .unwrap_or_else(|| init_v.iter().map(|v| v.expr()).collect_vec()),
            vec![final_cycle.expr()],
        ]
        .concat();

        cb.w_table_record(
            || "init_table",
            NVRAM::RAM_TYPE,
            SetTableSpec {
                addr_type: SetTableAddrType::FixedAddr,
                len: NVRAM::len(&cb.params),
            },
            init_table,
        )?;
        cb.r_table_record(
            || "final_table",
            NVRAM::RAM_TYPE,
            SetTableSpec {
                addr_type: SetTableAddrType::FixedAddr,
                len: NVRAM::len(&cb.params),
            },
            final_table,
        )?;

        Ok(Self {
            init_v,
            final_v,
            addr,
            final_cycle,
            phantom: PhantomData,
            params: cb.params.clone(),
        })
    }

    pub fn gen_init_state<F: SmallField>(
        &self,
        num_fixed: usize,
        init_mem: &[MemInitRecord],
    ) -> RowMajorMatrix<F> {
        assert!(
            NVRAM::len(&self.params).is_power_of_two(),
            "{} len {} must be a power of 2",
            NVRAM::name(),
            NVRAM::len(&self.params)
        );

        dbg!(NVRAM::len(&self.params), num_fixed);
        let mut init_table = RowMajorMatrix::<F>::new(
            NVRAM::len(&self.params),
            num_fixed,
            InstancePaddingStrategy::Zero,
        );
        assert_eq!(init_table.num_padding_instances(), 0);

        init_table
            .par_iter_mut()
            .with_min_len(MIN_PAR_SIZE)
            .zip_eq(init_mem.into_par_iter())
            .for_each(|(row, rec)| {
                if self.init_v.len() == 1 {
                    // Assign value directly.
                    set_fixed_val!(row, self.init_v[0], (rec.value as u64).into());
                } else {
                    // Assign value limbs.
                    self.init_v.iter().enumerate().for_each(|(l, limb)| {
                        let val = (rec.value >> (l * LIMB_BITS)) & LIMB_MASK;
                        set_fixed_val!(row, limb, (val as u64).into());
                    });
                }
                set_fixed_val!(row, self.addr, (rec.addr as u64).into());
            });

        init_table
    }

    /// TODO consider taking RowMajorMatrix as argument to save allocations.
    pub fn assign_instances<F: SmallField>(
        &self,
        num_witness: usize,
        final_mem: &[MemFinalRecord],
    ) -> Result<RowMajorMatrix<F>, ZKVMError> {
        let mut final_table = RowMajorMatrix::<F>::new(
            NVRAM::len(&self.params),
            num_witness,
            InstancePaddingStrategy::Zero,
        );

        final_table
            .par_iter_mut()
            .with_min_len(MIN_PAR_SIZE)
            .zip_eq(final_mem.into_par_iter())
            .for_each(|(row, rec)| {
                if let Some(final_v) = &self.final_v {
                    if final_v.len() == 1 {
                        // Assign value directly.
                        set_val!(row, final_v[0], rec.value as u64);
                    } else {
                        // Assign value limbs.
                        final_v.iter().enumerate().for_each(|(l, limb)| {
                            let val = (rec.value >> (l * LIMB_BITS)) & LIMB_MASK;
                            set_val!(row, limb, val as u64);
                        });
                    }
                }
                set_val!(row, self.final_cycle, rec.cycle);
            });

        Ok(final_table)
    }
}

/// define public io
/// init value set by instance
#[derive(Clone, Debug)]
pub struct PubIOTableConfig<NVRAM: NonVolatileTable + Send + Sync + Clone> {
    addr: Fixed,

    final_cycle: WitIn,

    phantom: PhantomData<NVRAM>,
    params: ProgramParams,
}

impl<NVRAM: NonVolatileTable + Send + Sync + Clone> PubIOTableConfig<NVRAM> {
    pub fn construct_circuit<E: ExtensionField>(
        cb: &mut CircuitBuilder<E>,
    ) -> Result<Self, ZKVMError> {
        assert!(!NVRAM::WRITABLE);
        let init_v = cb.query_public_io()?;
        let addr = cb.create_fixed(|| "addr")?;

        let final_cycle = cb.create_witin(|| "final_cycle");

        let init_table = [
            vec![(NVRAM::RAM_TYPE as usize).into()],
            vec![Expression::Fixed(addr)],
            vec![init_v.expr()],
            vec![Expression::ZERO], // Initial cycle.
        ]
        .concat();

        let final_table = [
            // a v t
            vec![(NVRAM::RAM_TYPE as usize).into()],
            vec![Expression::Fixed(addr)],
            vec![init_v.expr()],
            vec![final_cycle.expr()],
        ]
        .concat();

        cb.w_table_record(
            || "init_table",
            NVRAM::RAM_TYPE,
            SetTableSpec {
                addr_type: SetTableAddrType::FixedAddr,
                len: NVRAM::len(&cb.params),
            },
            init_table,
        )?;
        cb.r_table_record(
            || "final_table",
            NVRAM::RAM_TYPE,
            SetTableSpec {
                addr_type: SetTableAddrType::FixedAddr,
                len: NVRAM::len(&cb.params),
            },
            final_table,
        )?;

        Ok(Self {
            addr,
            final_cycle,
            phantom: PhantomData,
            params: cb.params.clone(),
        })
    }

    /// assign to fixed address
    pub fn gen_init_state<F: SmallField>(
        &self,
        num_fixed: usize,
        io_addrs: &[Addr],
    ) -> RowMajorMatrix<F> {
        assert!(NVRAM::len(&self.params).is_power_of_two());

        let mut init_table = RowMajorMatrix::<F>::new(
            NVRAM::len(&self.params),
            num_fixed,
            InstancePaddingStrategy::Zero,
        );
        assert_eq!(init_table.num_padding_instances(), 0);

        init_table
            .par_iter_mut()
            .with_min_len(MIN_PAR_SIZE)
            .zip_eq(io_addrs.into_par_iter())
            .for_each(|(row, addr)| {
                set_fixed_val!(row, self.addr, (*addr as u64).into());
            });
        init_table
    }

    /// TODO consider taking RowMajorMatrix as argument to save allocations.
    pub fn assign_instances<F: SmallField>(
        &self,
        num_witness: usize,
        final_cycles: &[Cycle],
    ) -> Result<RowMajorMatrix<F>, ZKVMError> {
        let mut final_table = RowMajorMatrix::<F>::new(
            NVRAM::len(&self.params),
            num_witness,
            InstancePaddingStrategy::Zero,
        );

        final_table
            .par_iter_mut()
            .with_min_len(MIN_PAR_SIZE)
            .zip_eq(final_cycles.into_par_iter())
            .for_each(|(row, &cycle)| {
                set_val!(row, self.final_cycle, cycle);
            });

        Ok(final_table)
    }
}

/// volatile with all init value as 0
/// dynamic address as witin, relied on augment of knowledge to prove address form
#[derive(Clone, Debug)]
pub struct DynVolatileRamTableConfig<DVRAM: DynVolatileRamTable + Send + Sync + Clone> {
    addr: WitIn,

    final_v: Vec<WitIn>,
    final_cycle: WitIn,

    phantom: PhantomData<DVRAM>,
    params: ProgramParams,
}

impl<DVRAM: DynVolatileRamTable + Send + Sync + Clone> DynVolatileRamTableConfig<DVRAM> {
    pub fn construct_circuit<E: ExtensionField>(
        cb: &mut CircuitBuilder<E>,
    ) -> Result<Self, ZKVMError> {
        let addr = cb.create_witin(|| "addr");

        let final_v = (0..DVRAM::V_LIMBS)
            .map(|i| cb.create_witin(|| format!("final_v_limb_{i}")))
            .collect::<Vec<WitIn>>();
        let final_cycle = cb.create_witin(|| "final_cycle");

        let final_expr = final_v.iter().map(|v| v.expr()).collect_vec();
        let init_expr = if DVRAM::ZERO_INIT {
            vec![Expression::ZERO; DVRAM::V_LIMBS]
        } else {
            final_expr.clone()
        };

        let init_table = [
            vec![(DVRAM::RAM_TYPE as usize).into()],
            vec![addr.expr()],
            init_expr,
            vec![Expression::ZERO], // Initial cycle.
        ]
        .concat();

        let final_table = [
            // a v t
            vec![(DVRAM::RAM_TYPE as usize).into()],
            vec![addr.expr()],
            final_expr,
            vec![final_cycle.expr()],
        ]
        .concat();

        cb.w_table_record(
            || "init_table",
            DVRAM::RAM_TYPE,
            SetTableSpec {
                addr_type: SetTableAddrType::DynamicAddr(DynamicAddr {
                    addr_witin_id: addr.id.into(),
                    offset: DVRAM::offset_addr(&cb.params),
                }),
                len: DVRAM::max_len(&cb.params),
            },
            init_table,
        )?;
        cb.r_table_record(
            || "final_table",
            DVRAM::RAM_TYPE,
            SetTableSpec {
                addr_type: SetTableAddrType::DynamicAddr(DynamicAddr {
                    addr_witin_id: addr.id.into(),
                    offset: DVRAM::offset_addr(&cb.params),
                }),
                len: DVRAM::max_len(&cb.params),
            },
            final_table,
        )?;

        Ok(Self {
            addr,
            final_v,
            final_cycle,
            phantom: PhantomData,
            params: cb.params.clone(),
        })
    }

    /// TODO consider taking RowMajorMatrix as argument to save allocations.
    pub fn assign_instances<F: SmallField>(
        &self,
        num_witness: usize,
        final_mem: &[MemFinalRecord],
    ) -> Result<RowMajorMatrix<F>, ZKVMError> {
        assert!(final_mem.len() <= DVRAM::max_len(&self.params));
        assert!(DVRAM::max_len(&self.params).is_power_of_two());
<<<<<<< HEAD
        dbg!(final_mem.len(), num_witness);
        let mut final_table =
            RowMajorMatrix::<F>::new(final_mem.len(), num_witness, InstancePaddingStrategy::Zero);
=======
        let mut final_table = RowMajorMatrix::<F>::new(final_mem.len(), num_witness);
>>>>>>> a88b95b9

        final_table
            .par_iter_mut()
            .with_min_len(MIN_PAR_SIZE)
            .zip(final_mem.into_par_iter())
            .enumerate()
            .for_each(|(i, (row, rec))| {
                assert_eq!(rec.addr, DVRAM::addr(&self.params, i));
                set_val!(row, self.addr, rec.addr as u64);

                if self.final_v.len() == 1 {
                    // Assign value directly.
                    set_val!(row, self.final_v[0], rec.value as u64);
                } else {
                    // Assign value limbs.
                    self.final_v.iter().enumerate().for_each(|(l, limb)| {
                        let val = (rec.value >> (l * LIMB_BITS)) & LIMB_MASK;
                        set_val!(row, limb, val as u64);
                    });
                }
                set_val!(row, self.final_cycle, rec.cycle);
            });

<<<<<<< HEAD
=======
        // set padding with well-form address
        final_table
            .par_iter_mut()
            .enumerate()
            .skip(final_mem.len())
            .with_min_len(MIN_PAR_SIZE)
            .for_each(|(i, row)| {
                // Assign value limbs.
                self.final_v.iter().for_each(|limb| {
                    set_val!(row, limb, 0u64);
                });
                set_val!(row, self.addr, DVRAM::addr(&self.params, i) as u64);
                set_val!(row, self.final_cycle, 0_u64);
            });

>>>>>>> a88b95b9
        Ok(final_table)
    }
}<|MERGE_RESOLUTION|>--- conflicted
+++ resolved
@@ -389,13 +389,9 @@
     ) -> Result<RowMajorMatrix<F>, ZKVMError> {
         assert!(final_mem.len() <= DVRAM::max_len(&self.params));
         assert!(DVRAM::max_len(&self.params).is_power_of_two());
-<<<<<<< HEAD
         dbg!(final_mem.len(), num_witness);
         let mut final_table =
             RowMajorMatrix::<F>::new(final_mem.len(), num_witness, InstancePaddingStrategy::Zero);
-=======
-        let mut final_table = RowMajorMatrix::<F>::new(final_mem.len(), num_witness);
->>>>>>> a88b95b9
 
         final_table
             .par_iter_mut()
@@ -419,24 +415,6 @@
                 set_val!(row, self.final_cycle, rec.cycle);
             });
 
-<<<<<<< HEAD
-=======
-        // set padding with well-form address
-        final_table
-            .par_iter_mut()
-            .enumerate()
-            .skip(final_mem.len())
-            .with_min_len(MIN_PAR_SIZE)
-            .for_each(|(i, row)| {
-                // Assign value limbs.
-                self.final_v.iter().for_each(|limb| {
-                    set_val!(row, limb, 0u64);
-                });
-                set_val!(row, self.addr, DVRAM::addr(&self.params, i) as u64);
-                set_val!(row, self.final_cycle, 0_u64);
-            });
-
->>>>>>> a88b95b9
         Ok(final_table)
     }
 }