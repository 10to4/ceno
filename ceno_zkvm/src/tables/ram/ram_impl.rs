use std::{marker::PhantomData, mem::MaybeUninit};

use ff_ext::ExtensionField;
use goldilocks::SmallField;
use itertools::Itertools;
use rayon::iter::{IndexedParallelIterator, IntoParallelIterator, ParallelIterator};

use crate::{
    circuit_builder::{CircuitBuilder, SetTableAddrType, SetTableSpec},
    error::ZKVMError,
    expression::{Expression, Fixed, ToExpr, WitIn},
    instructions::riscv::constants::{LIMB_BITS, LIMB_MASK},
    scheme::constants::MIN_PAR_SIZE,
    set_fixed_val, set_val,
    witness::RowMajorMatrix,
};

use super::{
    MemInitRecord,
    ram_circuit::{DynVolatileRamTable, MemFinalRecord, NonVolatileTable},
};

/// define a non-volatile memory with init value
#[derive(Clone, Debug)]
pub struct NonVolatileTableConfig<NVRAM: NonVolatileTable + Send + Sync + Clone> {
    init_v: Vec<Fixed>,
    addr: Fixed,

    final_v: Option<Vec<WitIn>>,
    final_cycle: WitIn,

    phantom: PhantomData<NVRAM>,
}

impl<NVRAM: NonVolatileTable + Send + Sync + Clone> NonVolatileTableConfig<NVRAM> {
    pub fn construct_circuit<E: ExtensionField>(
        cb: &mut CircuitBuilder<E>,
    ) -> Result<Self, ZKVMError> {
        let init_v = (0..NVRAM::V_LIMBS)
            .map(|i| cb.create_fixed(|| format!("init_v_limb_{i}")))
            .collect::<Result<Vec<Fixed>, ZKVMError>>()?;
        let addr = cb.create_fixed(|| "addr")?;

        let final_cycle = cb.create_witin(|| "final_cycle");
        let final_v = if NVRAM::WRITABLE {
            Some(
                (0..NVRAM::V_LIMBS)
                    .map(|i| cb.create_witin(|| format!("final_v_limb_{i}")))
                    .collect::<Vec<WitIn>>(),
            )
        } else {
            None
        };

        let init_table = cb.rlc_chip_record(
            [
                vec![(NVRAM::RAM_TYPE as usize).into()],
                vec![Expression::Fixed(addr)],
                init_v.iter().map(|v| v.expr()).collect_vec(),
                vec![Expression::ZERO], // Initial cycle.
            ]
            .concat(),
        );

        let final_table = cb.rlc_chip_record(
            [
                // a v t
                vec![(NVRAM::RAM_TYPE as usize).into()],
                vec![Expression::Fixed(addr)],
                final_v
                    .as_ref()
                    .map(|v_limb| v_limb.iter().map(|v| v.expr()).collect_vec())
                    .unwrap_or_else(|| init_v.iter().map(|v| v.expr()).collect_vec()),
                vec![final_cycle.expr()],
            ]
            .concat(),
        );

        cb.w_table_record(
            || "init_table",
            SetTableSpec {
                addr_type: SetTableAddrType::FixedAddr,
                addr_witin_id: None,
                offset: NVRAM::OFFSET_ADDR,
                len: NVRAM::len(),
            },
            init_table,
        )?;
        cb.r_table_record(
            || "final_table",
            SetTableSpec {
                addr_type: SetTableAddrType::FixedAddr,
                addr_witin_id: None,
                offset: NVRAM::OFFSET_ADDR,
                len: NVRAM::len(),
            },
            final_table,
        )?;

        Ok(Self {
            init_v,
            final_v,
            addr,
            final_cycle,
            phantom: PhantomData,
        })
    }

    /// assign to fixed instance
    /// assume init_mem sorted by address in increasing order
    pub fn gen_init_state<F: SmallField>(
        &self,
        num_fixed: usize,
        init_mem: &[MemInitRecord],
    ) -> RowMajorMatrix<F> {
        assert!(NVRAM::len().is_power_of_two());
        assert!(init_mem.len() <= NVRAM::len());

        // for ram in memory offline check
        let mut init_table = RowMajorMatrix::<F>::new(NVRAM::len(), num_fixed);
        assert_eq!(init_table.num_padding_instances(), 0);

        init_table
            .par_iter_mut()
            .with_min_len(MIN_PAR_SIZE)
            .zip(init_mem.into_par_iter())
            .for_each(|(row, rec)| {
                if self.init_v.len() == 1 {
                    // Assign value directly.
                    set_fixed_val!(row, self.init_v[0], (rec.value as u64).into());
                } else {
                    // Assign value limbs.
                    self.init_v.iter().enumerate().for_each(|(l, limb)| {
                        let val = (rec.value >> (l * LIMB_BITS)) & LIMB_MASK;
                        set_fixed_val!(row, limb, (val as u64).into());
                    });
                }
                set_fixed_val!(row, self.addr, (rec.addr as u64).into());
            });

        // set padding with well-form address with 0 value
        if NVRAM::len() - init_mem.len() > 0 {
            let paddin_entry_start = init_mem.len();
            init_table
                .par_iter_mut()
                .skip(init_mem.len())
                .enumerate()
                .with_min_len(MIN_PAR_SIZE)
                .for_each(|(i, row)| {
                    // set value limb to 0
                    self.init_v.iter().for_each(|limb| {
                        set_fixed_val!(row, limb, 0u64.into());
                    });
                    set_fixed_val!(
                        row,
                        self.addr,
                        (NVRAM::addr(paddin_entry_start + i) as u64).into()
                    );
                });
        }
        init_table
    }

    /// TODO consider taking RowMajorMatrix as argument to save allocations.
    pub fn assign_instances<F: SmallField>(
        &self,
        num_witness: usize,
        final_mem: &[MemFinalRecord],
    ) -> Result<RowMajorMatrix<F>, ZKVMError> {
<<<<<<< HEAD
        // assert_eq!(final_v.len(), RAM::len());
        let mut final_table = RowMajorMatrix::<F>::new(RAM::len(), num_witness);
=======
        assert!(final_mem.len() <= NVRAM::len());
        let mut final_table = RowMajorMatrix::<F>::new(NVRAM::len(), num_witness);
>>>>>>> 6b911852

        final_table
            .par_iter_mut()
            .with_min_len(MIN_PAR_SIZE)
            .zip(final_mem.into_par_iter())
            .for_each(|(row, rec)| {
                if let Some(final_v) = &self.final_v {
                    if final_v.len() == 1 {
                        // Assign value directly.
                        set_val!(row, final_v[0], rec.value as u64);
                    } else {
                        // Assign value limbs.
                        final_v.iter().enumerate().for_each(|(l, limb)| {
                            let val = (rec.value >> (l * LIMB_BITS)) & LIMB_MASK;
                            set_val!(row, limb, val as u64);
                        });
                    }
                }
                set_val!(row, self.final_cycle, rec.cycle);
            });

        if NVRAM::len() - final_mem.len() > 0 {
            final_table
                .par_iter_mut()
                .skip(final_mem.len())
                .with_min_len(MIN_PAR_SIZE)
                .for_each(|row| {
                    // set cycle to 0
                    set_val!(row, self.final_cycle, 0u64);
                });
        }

        Ok(final_table)
    }
}

/// define public io
/// init value set by instance
#[derive(Clone, Debug)]
pub struct PubIOTableConfig<NVRAM: NonVolatileTable + Send + Sync + Clone> {
    addr: Fixed,

    final_cycle: WitIn,

    phantom: PhantomData<NVRAM>,
}

impl<NVRAM: NonVolatileTable + Send + Sync + Clone> PubIOTableConfig<NVRAM> {
    pub fn construct_circuit<E: ExtensionField>(
        cb: &mut CircuitBuilder<E>,
    ) -> Result<Self, ZKVMError> {
        assert!(!NVRAM::WRITABLE);
        let init_v = cb.query_public_io()?;
        let addr = cb.create_fixed(|| "addr")?;

        let final_cycle = cb.create_witin(|| "final_cycle");

        let init_table = cb.rlc_chip_record(
            [
                vec![(NVRAM::RAM_TYPE as usize).into()],
                vec![Expression::Fixed(addr)],
                vec![init_v.expr()],
                vec![Expression::ZERO], // Initial cycle.
            ]
            .concat(),
        );

        let final_table = cb.rlc_chip_record(
            [
                // a v t
                vec![(NVRAM::RAM_TYPE as usize).into()],
                vec![Expression::Fixed(addr)],
                vec![init_v.expr()],
                vec![final_cycle.expr()],
            ]
            .concat(),
        );

        cb.w_table_record(
            || "init_table",
            SetTableSpec {
                addr_type: SetTableAddrType::FixedAddr,
                addr_witin_id: None,
                offset: NVRAM::OFFSET_ADDR,
                len: NVRAM::len(),
            },
            init_table,
        )?;
        cb.r_table_record(
            || "final_table",
            SetTableSpec {
                addr_type: SetTableAddrType::FixedAddr,
                addr_witin_id: None,
                offset: NVRAM::OFFSET_ADDR,
                len: NVRAM::len(),
            },
            final_table,
        )?;

        Ok(Self {
            addr,
            final_cycle,
            phantom: PhantomData,
        })
    }

    /// assign to fixed address
    pub fn gen_init_state<F: SmallField>(&self, num_fixed: usize) -> RowMajorMatrix<F> {
        assert!(NVRAM::len().is_power_of_two());

        // for ram in memory offline check
        let mut init_table = RowMajorMatrix::<F>::new(NVRAM::len(), num_fixed);
        assert_eq!(init_table.num_padding_instances(), 0);

        init_table
            .par_iter_mut()
            .enumerate()
            .with_min_len(MIN_PAR_SIZE)
            .for_each(|(i, row)| {
                set_fixed_val!(row, self.addr, (NVRAM::addr(i) as u64).into());
            });
        init_table
    }

    /// TODO consider taking RowMajorMatrix as argument to save allocations.
    pub fn assign_instances<F: SmallField>(
        &self,
        num_witness: usize,
        final_mem: &[MemFinalRecord],
    ) -> Result<RowMajorMatrix<F>, ZKVMError> {
        assert!(final_mem.len() == NVRAM::len());
        let mut final_table = RowMajorMatrix::<F>::new(NVRAM::len(), num_witness);

        final_table
            .par_iter_mut()
            .with_min_len(MIN_PAR_SIZE)
            .zip(final_mem.into_par_iter())
            .for_each(|(row, rec)| {
                set_val!(row, self.final_cycle, rec.cycle);
            });

        Ok(final_table)
    }
}

/// volatile with all init value as 0
/// dynamic address as witin, relied on augment of knowledge to prove address form
#[derive(Clone, Debug)]
pub struct DynVolatileRamTableConfig<DVRAM: DynVolatileRamTable + Send + Sync + Clone> {
    addr: WitIn,

    final_v: Vec<WitIn>,
    final_cycle: WitIn,

    phantom: PhantomData<DVRAM>,
}

impl<DVRAM: DynVolatileRamTable + Send + Sync + Clone> DynVolatileRamTableConfig<DVRAM> {
    pub fn construct_circuit<E: ExtensionField>(
        cb: &mut CircuitBuilder<E>,
    ) -> Result<Self, ZKVMError> {
        let addr = cb.create_witin(|| "addr");

        let final_v = (0..DVRAM::V_LIMBS)
            .map(|i| cb.create_witin(|| format!("final_v_limb_{i}")))
            .collect::<Vec<WitIn>>();
        let final_cycle = cb.create_witin(|| "final_cycle");

        let init_table = cb.rlc_chip_record(
            [
                vec![(DVRAM::RAM_TYPE as usize).into()],
                vec![addr.expr()],
                vec![Expression::ZERO],
                vec![Expression::ZERO], // Initial cycle.
            ]
            .concat(),
        );

        let final_table = cb.rlc_chip_record(
            [
                // a v t
                vec![(DVRAM::RAM_TYPE as usize).into()],
                vec![addr.expr()],
                final_v.iter().map(|v| v.expr()).collect_vec(),
                vec![final_cycle.expr()],
            ]
            .concat(),
        );

        cb.w_table_record(
            || "init_table",
            SetTableSpec {
                addr_type: SetTableAddrType::DynamicAddr,
                addr_witin_id: Some(addr.id.into()),
                offset: DVRAM::OFFSET_ADDR,
                len: DVRAM::max_len(),
            },
            init_table,
        )?;
        cb.r_table_record(
            || "final_table",
            SetTableSpec {
                addr_type: SetTableAddrType::DynamicAddr,
                addr_witin_id: Some(addr.id.into()),
                offset: DVRAM::OFFSET_ADDR,
                len: DVRAM::max_len(),
            },
            final_table,
        )?;

        Ok(Self {
            addr,
            final_v,
            final_cycle,
            phantom: PhantomData,
        })
    }

    /// TODO consider taking RowMajorMatrix as argument to save allocations.
    pub fn assign_instances<F: SmallField>(
        &self,
        num_witness: usize,
        final_mem: &[MemFinalRecord],
    ) -> Result<RowMajorMatrix<F>, ZKVMError> {
        assert!(final_mem.len() <= DVRAM::max_len());
        assert!(DVRAM::max_len().is_power_of_two());
        let mut final_table =
            RowMajorMatrix::<F>::new(final_mem.len().next_power_of_two(), num_witness);

        final_table
            .par_iter_mut()
            .with_min_len(MIN_PAR_SIZE)
            .zip(final_mem.into_par_iter())
            .for_each(|(row, rec)| {
                set_val!(row, self.addr, rec.addr as u64);
                if self.final_v.len() == 1 {
                    // Assign value directly.
                    set_val!(row, self.final_v[0], rec.value as u64);
                } else {
                    // Assign value limbs.
                    self.final_v.iter().enumerate().for_each(|(l, limb)| {
                        let val = (rec.value >> (l * LIMB_BITS)) & LIMB_MASK;
                        set_val!(row, limb, val as u64);
                    });
                }
                set_val!(row, self.final_cycle, rec.cycle);
            });

        // set padding with well-form address
        if final_mem.len().next_power_of_two() - final_mem.len() > 0 {
            let paddin_entry_start = final_mem.len();
            final_table
                .par_iter_mut()
                .skip(final_mem.len())
                .enumerate()
                .with_min_len(MIN_PAR_SIZE)
                .for_each(|(i, row)| {
                    // Assign value limbs.
                    self.final_v.iter().for_each(|limb| {
                        set_val!(row, limb, 0u64);
                    });
                    set_val!(row, self.addr, DVRAM::addr(paddin_entry_start + i) as u64);
                });
        }

        Ok(final_table)
    }
}

#[allow(dead_code)]
/// DynUnConstrainRamTableConfig with unconstrain init value and final value
/// dynamic address as witin, relied on augment of knowledge to prove address form
/// do not check init_value
/// TODO implement DynUnConstrainRamTableConfig
#[derive(Clone, Debug)]
pub struct DynUnConstrainRamTableConfig<RAM: DynVolatileRamTable + Send + Sync + Clone> {
    addr: WitIn,

    init_v: Vec<WitIn>,

    final_v: Vec<WitIn>,
    final_cycle: WitIn,

    phantom: PhantomData<RAM>,
}<|MERGE_RESOLUTION|>--- conflicted
+++ resolved
@@ -167,13 +167,8 @@
         num_witness: usize,
         final_mem: &[MemFinalRecord],
     ) -> Result<RowMajorMatrix<F>, ZKVMError> {
-<<<<<<< HEAD
-        // assert_eq!(final_v.len(), RAM::len());
-        let mut final_table = RowMajorMatrix::<F>::new(RAM::len(), num_witness);
-=======
         assert!(final_mem.len() <= NVRAM::len());
         let mut final_table = RowMajorMatrix::<F>::new(NVRAM::len(), num_witness);
->>>>>>> 6b911852
 
         final_table
             .par_iter_mut()
