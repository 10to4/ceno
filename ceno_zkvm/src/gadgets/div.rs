--- conflicted
+++ resolved
@@ -29,17 +29,10 @@
         divisor: &mut UInt<E>,
         quotient: &mut UInt<E>,
         remainder: &UInt<E>,
-<<<<<<< HEAD
-    ) -> Result<Self, ZKVMError> {
+    ) -> Self {
         circuit_builder.namespace(name, |cb| {
             let (dividend, intermediate_mul) =
-                divisor.mul_add("divisor * outcome + r", cb, quotient, remainder, true)?;
-=======
-    ) -> Self {
-        circuit_builder.namespace(name_fn, |cb| {
-            let (dividend, intermediate_mul) =
-                divisor.mul_add(|| "divisor * outcome + r", cb, quotient, remainder, true);
->>>>>>> b0a1fa56
+                divisor.mul_add("divisor * outcome + r", cb, quotient, remainder, true);
 
             let r_lt = AssertLTConfig::construct_circuit(
                 cb,
