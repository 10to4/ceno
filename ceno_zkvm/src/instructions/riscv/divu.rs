--- conflicted
+++ resolved
@@ -145,17 +145,12 @@
 
         use crate::{
             circuit_builder::{CircuitBuilder, ConstraintSystem},
-<<<<<<< HEAD
-            instructions::{Instruction, riscv::divu::DivUInstruction},
-            scheme::mock_prover::{MOCK_PC_DIVU, MOCK_PROGRAM, MockProver},
-=======
             instructions::{
                 riscv::{constants::UInt, divu::DivUInstruction},
                 Instruction,
             },
             scheme::mock_prover::{MockProver, MOCK_PC_DIVU, MOCK_PROGRAM},
             Value,
->>>>>>> c72cd2c3
         };
 
         fn verify(name: &'static str, dividend: Word, divisor: Word, outcome: Word) {
