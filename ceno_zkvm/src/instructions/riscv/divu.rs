use ceno_emul::{InsnKind, StepRecord};
use ff_ext::ExtensionField;

use super::{
    RIVInstruction,
    constants::{UINT_LIMBS, UInt},
    r_insn::RInstructionConfig,
};
use crate::{
    circuit_builder::CircuitBuilder,
    expression::Expression,
    gadgets::{IsLtConfig, IsZeroConfig},
    instructions::Instruction,
    uint::Value,
    witness::LkMultiplicity,
};
use core::mem::MaybeUninit;
use std::marker::PhantomData;

pub struct ArithConfig<E: ExtensionField> {
    r_insn: RInstructionConfig<E>,

    dividend: UInt<E>,
    divisor: UInt<E>,
    pub(crate) outcome: UInt<E>,

    remainder: UInt<E>,
    inter_mul_value: UInt<E>,
    is_zero: IsZeroConfig,
    pub remainder_lt: IsLtConfig,
}

pub struct ArithInstruction<E, I>(PhantomData<(E, I)>);

pub struct DivUOp;
impl RIVInstruction for DivUOp {
    const INST_KIND: InsnKind = InsnKind::DIVU;
}
pub type DivUInstruction<E> = ArithInstruction<E, DivUOp>;

impl<E: ExtensionField, I: RIVInstruction> Instruction<E> for ArithInstruction<E, I> {
    type InstructionConfig = ArithConfig<E>;

    fn name() -> String {
        format!("{:?}", I::INST_KIND)
    }

    fn construct_circuit(cb: &mut CircuitBuilder<E>) -> Self::InstructionConfig {
        // outcome = dividend / divisor + remainder => dividend = divisor * outcome + r
<<<<<<< HEAD
        let mut divisor = UInt::new_unchecked("divisor", cb)?;
        let mut outcome = UInt::new("outcome", cb)?;
        let r = UInt::new("remainder", cb)?;
        let (dividend, inter_mul_value) =
            divisor.mul_add("divisor * outcome + r", cb, &mut outcome, &r, true)?;

        // div by zero check
        let is_zero = IsZeroConfig::construct_circuit(cb, "divisor_zero_check", divisor.value())?;
=======
        let mut divisor = UInt::new_unchecked(|| "divisor", cb);
        let mut outcome = UInt::new(|| "outcome", cb);
        let r = UInt::new(|| "remainder", cb);
        let (dividend, inter_mul_value) =
            divisor.mul_add(|| "divisor * outcome + r", cb, &mut outcome, &r, true);

        // div by zero check
        let is_zero = IsZeroConfig::construct_circuit(cb, || "divisor_zero_check", divisor.value());
>>>>>>> b0a1fa56
        let outcome_value = outcome.value();
        cb.condition_require_equal(
            "outcome_is_zero",
            is_zero.expr(),
            outcome_value.clone(),
            ((1u64 << UInt::<E>::TOTAL_BITS) - 1).into(),
            outcome_value,
        );

        // remainder should be less than divisor if divisor != 0.
        let lt = IsLtConfig::construct_circuit(
            cb,
            "remainder < divisor?",
            r.value(),
            divisor.value(),
            UINT_LIMBS,
        );

        // When divisor is zero, remainder is -1 implies "remainder > divisor" aka. lt.expr() == 0
        // otherwise lt.expr() == 1
        cb.require_equal(
            "remainder < divisor when non-zero divisor",
            is_zero.expr() + lt.expr(),
            Expression::ONE,
        );

        let r_insn = RInstructionConfig::<E>::construct_circuit(
            cb,
            I::INST_KIND,
            dividend.register_expr(),
            divisor.register_expr(),
            outcome.register_expr(),
        );

        ArithConfig {
            r_insn,
            dividend,
            divisor,
            outcome,
            remainder: r,
            inter_mul_value,
            is_zero,
            remainder_lt: lt,
        }
    }

    fn assign_instance(
        config: &Self::InstructionConfig,
        instance: &mut [MaybeUninit<E::BaseField>],
        lkm: &mut LkMultiplicity,
        step: &StepRecord,
    ) {
        let rs1 = step.rs1().unwrap().value;
        let rs2 = step.rs2().unwrap().value;
        let rd = step.rd().unwrap().value.after;

        // dividend = divisor * outcome + r
        let divisor = Value::new_unchecked(rs2);
        let outcome = Value::new(rd, lkm);

        let r = Value::new(if rs2 == 0 { 0 } else { rs1 % rs2 }, lkm);

        // assignment
        config.r_insn.assign_instance(instance, lkm, step);
        config
            .divisor
            .assign_limbs(instance, divisor.as_u16_limbs());
        config
            .outcome
            .assign_limbs(instance, outcome.as_u16_limbs());

        let (dividend, inter_mul_value) = divisor.mul_add(&outcome, &r, lkm, true);
        config
            .inter_mul_value
            .assign_mul_outcome(instance, lkm, &inter_mul_value);

        config.dividend.assign_add_outcome(instance, &dividend);
        config.remainder.assign_limbs(instance, r.as_u16_limbs());
        config
            .is_zero
            .assign_instance(instance, divisor.as_u64().into());
        config
            .remainder_lt
            .assign_instance(instance, lkm, r.as_u64(), divisor.as_u64());
    }
}

#[cfg(test)]
mod test {

    mod divu {

        use ceno_emul::{Change, InsnKind, StepRecord, Word, encode_rv32};
        use goldilocks::GoldilocksExt2;
        use itertools::Itertools;
        use multilinear_extensions::mle::IntoMLEs;
        use rand::Rng;

        use crate::{
            Value,
            circuit_builder::{CircuitBuilder, ConstraintSystem},
            instructions::{
                Instruction,
                riscv::{constants::UInt, divu::DivUInstruction},
            },
            scheme::mock_prover::{MOCK_PC_START, MockProver},
        };

        fn verify(
            name: &'static str,
            dividend: Word,
            divisor: Word,
            exp_outcome: Word,
            is_ok: bool,
        ) {
            let mut cs = ConstraintSystem::<GoldilocksExt2>::new("riscv");
            let mut cb = CircuitBuilder::new(&mut cs);
<<<<<<< HEAD
            let config = cb
                .namespace(format!("divu_({name})"), |cb| {
                    Ok(DivUInstruction::construct_circuit(cb))
                })
                .unwrap()
                .unwrap();
=======
            let config = cb.namespace(
                || format!("divu_({name})"),
                DivUInstruction::construct_circuit,
            );
>>>>>>> b0a1fa56

            let outcome = if divisor == 0 {
                u32::MAX
            } else {
                dividend / divisor
            };

            let insn_code = encode_rv32(InsnKind::DIVU, 2, 3, 4, 0);
            // values assignment
            let (raw_witin, lkm) =
                DivUInstruction::assign_instances(&config, cb.cs.num_witin as usize, vec![
                    StepRecord::new_r_instruction(
                        3,
                        MOCK_PC_START,
                        insn_code,
                        dividend,
                        divisor,
                        Change::new(0, outcome),
                        0,
                    ),
                ]);

            let expected_rd_written = UInt::from_const_unchecked(
                Value::new_unchecked(exp_outcome).as_u16_limbs().to_vec(),
            );

            config
                .outcome
<<<<<<< HEAD
                .require_equal("assert_outcome", &mut cb, &expected_rd_written)
                .unwrap();
=======
                .require_equal(|| "assert_outcome", &mut cb, &expected_rd_written);
>>>>>>> b0a1fa56

            let expected_errors: &[_] = if is_ok { &[] } else { &[name] };
            MockProver::assert_with_expected_errors(
                &cb,
                &raw_witin
                    .de_interleaving()
                    .into_mles()
                    .into_iter()
                    .map(|v| v.into())
                    .collect_vec(),
                &[insn_code],
                expected_errors,
                None,
                Some(lkm),
            );
        }
        #[test]
        fn test_opcode_divu() {
            verify("basic", 10, 2, 5, true);
            verify("dividend > divisor", 10, 11, 0, true);
            verify("remainder", 11, 2, 5, true);
            verify("u32::MAX", u32::MAX, u32::MAX, 1, true);
            verify("div u32::MAX", 3, u32::MAX, 0, true);
            verify("u32::MAX div by 2", u32::MAX, 2, u32::MAX / 2, true);
            verify("mul with carries", 1202729773, 171818539, 7, true);
            verify("div by zero", 10, 0, u32::MAX, true);
        }

        #[test]
        fn test_opcode_divu_unstatisfied() {
            verify("assert_outcome", 10, 2, 3, false);
        }

        #[test]
        fn test_opcode_divu_random() {
            let mut rng = rand::thread_rng();
            let a: u32 = rng.gen();
            let b: u32 = rng.gen_range(1..u32::MAX);
            verify("random", a, b, a / b, true);
        }
    }
}<|MERGE_RESOLUTION|>--- conflicted
+++ resolved
@@ -47,25 +47,14 @@
 
     fn construct_circuit(cb: &mut CircuitBuilder<E>) -> Self::InstructionConfig {
         // outcome = dividend / divisor + remainder => dividend = divisor * outcome + r
-<<<<<<< HEAD
-        let mut divisor = UInt::new_unchecked("divisor", cb)?;
-        let mut outcome = UInt::new("outcome", cb)?;
-        let r = UInt::new("remainder", cb)?;
+        let mut divisor = UInt::new_unchecked("divisor", cb);
+        let mut outcome = UInt::new("outcome", cb);
+        let r = UInt::new("remainder", cb);
         let (dividend, inter_mul_value) =
-            divisor.mul_add("divisor * outcome + r", cb, &mut outcome, &r, true)?;
+            divisor.mul_add("divisor * outcome + r", cb, &mut outcome, &r, true);
 
         // div by zero check
-        let is_zero = IsZeroConfig::construct_circuit(cb, "divisor_zero_check", divisor.value())?;
-=======
-        let mut divisor = UInt::new_unchecked(|| "divisor", cb);
-        let mut outcome = UInt::new(|| "outcome", cb);
-        let r = UInt::new(|| "remainder", cb);
-        let (dividend, inter_mul_value) =
-            divisor.mul_add(|| "divisor * outcome + r", cb, &mut outcome, &r, true);
-
-        // div by zero check
-        let is_zero = IsZeroConfig::construct_circuit(cb, || "divisor_zero_check", divisor.value());
->>>>>>> b0a1fa56
+        let is_zero = IsZeroConfig::construct_circuit(cb, "divisor_zero_check", divisor.value());
         let outcome_value = outcome.value();
         cb.condition_require_equal(
             "outcome_is_zero",
@@ -183,19 +172,7 @@
         ) {
             let mut cs = ConstraintSystem::<GoldilocksExt2>::new("riscv");
             let mut cb = CircuitBuilder::new(&mut cs);
-<<<<<<< HEAD
-            let config = cb
-                .namespace(format!("divu_({name})"), |cb| {
-                    Ok(DivUInstruction::construct_circuit(cb))
-                })
-                .unwrap()
-                .unwrap();
-=======
-            let config = cb.namespace(
-                || format!("divu_({name})"),
-                DivUInstruction::construct_circuit,
-            );
->>>>>>> b0a1fa56
+            let config = cb.namespace(format!("divu_({name})"), DivUInstruction::construct_circuit);
 
             let outcome = if divisor == 0 {
                 u32::MAX
@@ -224,12 +201,7 @@
 
             config
                 .outcome
-<<<<<<< HEAD
-                .require_equal("assert_outcome", &mut cb, &expected_rd_written)
-                .unwrap();
-=======
-                .require_equal(|| "assert_outcome", &mut cb, &expected_rd_written);
->>>>>>> b0a1fa56
+                .require_equal("assert_outcome", &mut cb, &expected_rd_written);
 
             let expected_errors: &[_] = if is_ok { &[] } else { &[name] };
             MockProver::assert_with_expected_errors(
