use std::{marker::PhantomData, mem::MaybeUninit};

use ff::Field;
use ff_ext::ExtensionField;

use crate::{
    Value,
    circuit_builder::CircuitBuilder,
    error::ZKVMError,
    expression::{ToExpr, WitIn},
    instructions::{
        Instruction,
        riscv::{constants::UInt, i_insn::IInstructionConfig, insn_base::MemAddr},
    },
    set_val,
    tables::InsnRecord,
    witness::LkMultiplicity,
};
use ceno_emul::{InsnKind, PC_STEP_SIZE};

pub struct JalrConfig<E: ExtensionField> {
    pub i_insn: IInstructionConfig<E>,
    pub rs1_read: UInt<E>,
    pub imm: WitIn,
    pub next_pc_addr: MemAddr<E>,
    pub overflow: WitIn,
    pub rd_written: UInt<E>,
}

pub struct JalrInstruction<E>(PhantomData<E>);

/// JALR instruction circuit
/// NOTE: does not validate that next_pc is aligned by 4-byte increments, which
///   should be verified by lookup argument of the next execution step against
///   the program table
impl<E: ExtensionField> Instruction<E> for JalrInstruction<E> {
    type InstructionConfig = JalrConfig<E>;

    fn name() -> String {
        format!("{:?}", InsnKind::JALR)
    }

    fn construct_circuit(
        circuit_builder: &mut CircuitBuilder<E>,
    ) -> Result<JalrConfig<E>, ZKVMError> {
        let rs1_read = UInt::new_unchecked("rs1_read", circuit_builder)?; // unsigned 32-bit value
        let imm = circuit_builder.create_witin("imm")?; // signed 12-bit value
        let rd_written = UInt::new("rd_written", circuit_builder)?;

        let i_insn = IInstructionConfig::construct_circuit(
            circuit_builder,
            InsnKind::JALR,
            &imm.expr(),
            rs1_read.register_expr(),
            rd_written.register_expr(),
            true,
        )?;

        // Next pc is obtained by rounding rs1+imm down to an even value.
        // To implement this, check three conditions:
        //  1. rs1 + imm = next_pc_addr + overflow*2^32
        //  2. overflow in {-1, 0, 1}
        //  3. next_pc = next_pc_addr aligned to even value (round down)

        let next_pc_addr = MemAddr::<E>::construct_unaligned(circuit_builder)?;
        let overflow = circuit_builder.create_witin("overflow")?;

        circuit_builder.require_equal(
            "rs1+imm = next_pc_unrounded + overflow*2^32",
            rs1_read.value() + imm.expr(),
            next_pc_addr.expr_unaligned() + overflow.expr() * (1u64 << 32),
        )?;

        circuit_builder.require_zero(
<<<<<<< HEAD
            "overflow_0_or_pm1",
            overflow.expr() * (overflow.expr() + (-1).into()) * (overflow.expr() + 1.into()),
=======
            || "overflow_0_or_pm1",
            overflow.expr() * (overflow.expr() - 1) * (overflow.expr() + 1),
>>>>>>> af88c04f
        )?;

        circuit_builder.require_equal(
            "next_pc_addr = next_pc",
            next_pc_addr.expr_align2(),
            i_insn.vm_state.next_pc.unwrap().expr(),
        )?;

        // write pc+4 to rd
        circuit_builder.require_equal(
            "rd_written = pc+4",
            rd_written.value(),
            i_insn.vm_state.pc.expr() + PC_STEP_SIZE,
        )?;

        Ok(JalrConfig {
            i_insn,
            rs1_read,
            imm,
            next_pc_addr,
            overflow,
            rd_written,
        })
    }

    fn assign_instance(
        config: &Self::InstructionConfig,
        instance: &mut [MaybeUninit<E::BaseField>],
        lk_multiplicity: &mut LkMultiplicity,
        step: &ceno_emul::StepRecord,
    ) -> Result<(), ZKVMError> {
        let insn = step.insn();

        let rs1 = step.rs1().unwrap().value;
        let imm: i32 = insn.imm_or_funct7() as i32;
        let rd = step.rd().unwrap().value.after;

        let (sum, overflowing) = rs1.overflowing_add_signed(imm);

        config
            .rs1_read
            .assign_value(instance, Value::new_unchecked(rs1));
        config
            .rd_written
            .assign_value(instance, Value::new(rd, lk_multiplicity));

        let imm_field = InsnRecord::imm_or_funct7_field::<E::BaseField>(&insn);
        set_val!(instance, config.imm, imm_field);

        config
            .next_pc_addr
            .assign_instance(instance, lk_multiplicity, sum)?;
        let overflow: E::BaseField = match (overflowing, imm < 0) {
            (false, _) => E::BaseField::ZERO,
            (true, false) => E::BaseField::ONE,
            (true, true) => -E::BaseField::ONE,
        };
        set_val!(instance, config.overflow, overflow);

        config
            .i_insn
            .assign_instance(instance, lk_multiplicity, step)?;

        Ok(())
    }
}<|MERGE_RESOLUTION|>--- conflicted
+++ resolved
@@ -72,13 +72,8 @@
         )?;
 
         circuit_builder.require_zero(
-<<<<<<< HEAD
             "overflow_0_or_pm1",
-            overflow.expr() * (overflow.expr() + (-1).into()) * (overflow.expr() + 1.into()),
-=======
-            || "overflow_0_or_pm1",
             overflow.expr() * (overflow.expr() - 1) * (overflow.expr() + 1),
->>>>>>> af88c04f
         )?;
 
         circuit_builder.require_equal(
