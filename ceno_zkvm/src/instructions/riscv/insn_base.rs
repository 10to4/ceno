--- conflicted
+++ resolved
@@ -313,12 +313,7 @@
         new_value: MemoryExpr<E>,
         cur_ts: WitIn,
     ) -> Result<Self, ZKVMError> {
-<<<<<<< HEAD
         let prev_ts = circuit_builder.create_witin("prev_ts")?;
-        let prev_value = UInt::new_unchecked("prev_memory_value", circuit_builder)?;
-=======
-        let prev_ts = circuit_builder.create_witin(|| "prev_ts")?;
->>>>>>> 0539ea0b
 
         let (_, lt_cfg) = circuit_builder.memory_write(
             "write_memory",
