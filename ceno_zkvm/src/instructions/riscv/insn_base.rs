--- conflicted
+++ resolved
@@ -32,29 +32,15 @@
     /// If circuit is branching, leave witness for next_pc free and return in
     /// configuration so that calling circuit can constrain its value.
     /// Otherwise, internally increment by PC_STEP_SIZE
-<<<<<<< HEAD
-    pub fn construct_circuit(
-        circuit_builder: &mut CircuitBuilder<E>,
-        branching: bool,
-    ) -> Result<Self, ZKVMError> {
-        let pc = circuit_builder.create_witin("pc")?;
+    pub fn construct_circuit(circuit_builder: &mut CircuitBuilder<E>, branching: bool) -> Self {
+        let pc = circuit_builder.create_witin("pc");
         let (next_pc_opt, next_pc_expr) = if branching {
-            let next_pc = circuit_builder.create_witin("next_pc")?;
-=======
-    pub fn construct_circuit(circuit_builder: &mut CircuitBuilder<E>, branching: bool) -> Self {
-        let pc = circuit_builder.create_witin(|| "pc");
-        let (next_pc_opt, next_pc_expr) = if branching {
-            let next_pc = circuit_builder.create_witin(|| "next_pc");
->>>>>>> b0a1fa56
+            let next_pc = circuit_builder.create_witin("next_pc");
             (Some(next_pc), next_pc.expr())
         } else {
             (None, pc.expr() + PC_STEP_SIZE)
         };
-<<<<<<< HEAD
-        let ts = circuit_builder.create_witin("ts")?;
-=======
-        let ts = circuit_builder.create_witin(|| "ts");
->>>>>>> b0a1fa56
+        let ts = circuit_builder.create_witin("ts");
         let next_ts = ts.expr() + Tracer::SUBCYCLES_PER_INSN;
         circuit_builder.state_in(pc.expr(), ts.expr());
         circuit_builder.state_out(next_pc_expr, next_ts);
@@ -94,15 +80,9 @@
         circuit_builder: &mut CircuitBuilder<E>,
         rs1_read: RegisterExpr<E>,
         cur_ts: WitIn,
-<<<<<<< HEAD
-    ) -> Result<Self, ZKVMError> {
-        let id = circuit_builder.create_witin("rs1_id")?;
-        let prev_ts = circuit_builder.create_witin("prev_rs1_ts")?;
-=======
     ) -> Self {
-        let id = circuit_builder.create_witin(|| "rs1_id");
-        let prev_ts = circuit_builder.create_witin(|| "prev_rs1_ts");
->>>>>>> b0a1fa56
+        let id = circuit_builder.create_witin("rs1_id");
+        let prev_ts = circuit_builder.create_witin("prev_rs1_ts");
         let (_, lt_cfg) = circuit_builder.register_read(
             "read_rs1",
             id,
@@ -153,15 +133,9 @@
         circuit_builder: &mut CircuitBuilder<E>,
         rs2_read: RegisterExpr<E>,
         cur_ts: WitIn,
-<<<<<<< HEAD
-    ) -> Result<Self, ZKVMError> {
-        let id = circuit_builder.create_witin("rs2_id")?;
-        let prev_ts = circuit_builder.create_witin("prev_rs2_ts")?;
-=======
     ) -> Self {
-        let id = circuit_builder.create_witin(|| "rs2_id");
-        let prev_ts = circuit_builder.create_witin(|| "prev_rs2_ts");
->>>>>>> b0a1fa56
+        let id = circuit_builder.create_witin("rs2_id");
+        let prev_ts = circuit_builder.create_witin("prev_rs2_ts");
         let (_, lt_cfg) = circuit_builder.register_read(
             "read_rs2",
             id,
@@ -212,17 +186,10 @@
         circuit_builder: &mut CircuitBuilder<E>,
         rd_written: RegisterExpr<E>,
         cur_ts: WitIn,
-<<<<<<< HEAD
-    ) -> Result<Self, ZKVMError> {
-        let id = circuit_builder.create_witin("rd_id")?;
-        let prev_ts = circuit_builder.create_witin("prev_rd_ts")?;
-        let prev_value = UInt::new_unchecked("prev_rd_value", circuit_builder)?;
-=======
     ) -> Self {
-        let id = circuit_builder.create_witin(|| "rd_id");
-        let prev_ts = circuit_builder.create_witin(|| "prev_rd_ts");
-        let prev_value = UInt::new_unchecked(|| "prev_rd_value", circuit_builder);
->>>>>>> b0a1fa56
+        let id = circuit_builder.create_witin("rd_id");
+        let prev_ts = circuit_builder.create_witin("prev_rd_ts");
+        let prev_value = UInt::new_unchecked("prev_rd_value", circuit_builder);
         let (_, lt_cfg) = circuit_builder.register_write(
             "write_rd",
             id,
@@ -278,13 +245,8 @@
         mem_addr: AddressExpr<E>,
         mem_read: Expression<E>,
         cur_ts: WitIn,
-<<<<<<< HEAD
-    ) -> Result<Self, ZKVMError> {
-        let prev_ts = circuit_builder.create_witin("prev_ts")?;
-=======
     ) -> Self {
-        let prev_ts = circuit_builder.create_witin(|| "prev_ts");
->>>>>>> b0a1fa56
+        let prev_ts = circuit_builder.create_witin("prev_ts");
         let (_, lt_cfg) = circuit_builder.memory_read(
             "read_memory",
             &mem_addr,
@@ -336,13 +298,8 @@
         prev_value: MemoryExpr<E>,
         new_value: MemoryExpr<E>,
         cur_ts: WitIn,
-<<<<<<< HEAD
-    ) -> Result<Self, ZKVMError> {
-        let prev_ts = circuit_builder.create_witin("prev_ts")?;
-=======
     ) -> Self {
-        let prev_ts = circuit_builder.create_witin(|| "prev_ts");
->>>>>>> b0a1fa56
+        let prev_ts = circuit_builder.create_witin("prev_ts");
 
         let (_, lt_cfg) = circuit_builder.memory_write(
             "write_memory",
@@ -429,25 +386,15 @@
 
         // The address as two u16 limbs.
         // Soundness: This does not use the UInt range-check but specialized checks instead.
-<<<<<<< HEAD
-        let addr = UInt::new_unchecked("memory_addr", cb)?;
-=======
-        let addr = UInt::new_unchecked(|| "memory_addr", cb);
->>>>>>> b0a1fa56
+        let addr = UInt::new_unchecked("memory_addr", cb);
         let limbs = addr.expr();
 
         // Witness and constrain the non-zero low bits.
         let low_bits = (n_zeros..Self::N_LOW_BITS)
             .map(|i| {
-<<<<<<< HEAD
-                let bit = cb.create_witin(format!("addr_bit_{}", i))?;
-                cb.assert_bit(format!("addr_bit_{}", i), bit.expr())?;
-                Ok(bit)
-=======
-                let bit = cb.create_witin(|| format!("addr_bit_{}", i));
-                cb.assert_bit(|| format!("addr_bit_{}", i), bit.expr());
+                let bit = cb.create_witin(format!("addr_bit_{}", i));
+                cb.assert_bit(format!("addr_bit_{}", i), bit.expr());
                 bit
->>>>>>> b0a1fa56
             })
             .collect::<Vec<_>>();
 
@@ -463,19 +410,11 @@
             .unwrap()
             .expr();
         let mid_u14 = (limbs[0].clone() - low_sum) * shift_right;
-<<<<<<< HEAD
-        cb.assert_ux::<_, 14>("mid_u14", mid_u14)?;
+        cb.assert_ux::<_, 14>("mid_u14", mid_u14);
 
         // Range check the high limb.
         for high_u16 in limbs.iter().skip(1) {
-            cb.assert_ux::<_, 16>("high_u16", high_u16.clone())?;
-=======
-        cb.assert_ux::<_, _, 14>(|| "mid_u14", mid_u14);
-
-        // Range check the high limb.
-        for high_u16 in limbs.iter().skip(1) {
-            cb.assert_ux::<_, _, 16>(|| "high_u16", high_u16.clone());
->>>>>>> b0a1fa56
+            cb.assert_ux::<_, 16>("high_u16", high_u16.clone());
         }
 
         MemAddr { addr, low_bits }
@@ -545,13 +484,8 @@
         impl_test_mem_addr(4, aligned_4, true);
     }
 
-<<<<<<< HEAD
-    fn impl_test_mem_addr(align: u32, addr: u32, is_ok: bool) -> Result<(), ZKVMError> {
+    fn impl_test_mem_addr(align: u32, addr: u32, is_ok: bool) {
         let mut cs = ConstraintSystem::<E>::new("riscv");
-=======
-    fn impl_test_mem_addr(align: u32, addr: u32, is_ok: bool) {
-        let mut cs = ConstraintSystem::<E>::new(|| "riscv");
->>>>>>> b0a1fa56
         let mut cb = CircuitBuilder::new(&mut cs);
 
         let mem_addr = match align {
@@ -582,15 +516,9 @@
         assert_eq!(lkm[ROMType::U16 as usize].len(), 1);
 
         if is_ok {
-<<<<<<< HEAD
-            cb.require_equal("", mem_addr.expr_unaligned(), addr.into())?;
-            cb.require_equal("", mem_addr.expr_align2(), (addr >> 1 << 1).into())?;
-            cb.require_equal("", mem_addr.expr_align4(), (addr >> 2 << 2).into())?;
-=======
-            cb.require_equal(|| "", mem_addr.expr_unaligned(), addr.into());
-            cb.require_equal(|| "", mem_addr.expr_align2(), (addr >> 1 << 1).into());
-            cb.require_equal(|| "", mem_addr.expr_align4(), (addr >> 2 << 2).into());
->>>>>>> b0a1fa56
+            cb.require_equal("", mem_addr.expr_unaligned(), addr.into());
+            cb.require_equal("", mem_addr.expr_align2(), (addr >> 1 << 1).into());
+            cb.require_equal("", mem_addr.expr_align4(), (addr >> 2 << 2).into());
         }
         MockProver::assert_with_expected_errors(
             &cb,
