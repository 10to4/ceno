--- conflicted
+++ resolved
@@ -6,15 +6,10 @@
 use crate::{
     ROMType,
     circuit_builder::{CircuitBuilder, ConstraintSystem},
-<<<<<<< HEAD
-    instructions::Instruction,
-    scheme::mock_prover::{MOCK_PC_AND, MOCK_PC_OR, MOCK_PC_XOR, MOCK_PROGRAM, MockProver},
-=======
     instructions::{riscv::constants::UInt8, Instruction},
     scheme::mock_prover::{MockProver, MOCK_PC_AND, MOCK_PC_OR, MOCK_PC_XOR, MOCK_PROGRAM},
     utils::split_to_u8,
     ROMType,
->>>>>>> c72cd2c3
 };
 
 use super::*;
