--- conflicted
+++ resolved
@@ -146,31 +146,6 @@
         scheme::mock_prover::{MOCK_PC_START, MockProver},
     };
 
-<<<<<<< HEAD
-    fn verify(name: &'static str, rs1: i32, imm: i32, rd: Word) {
-        let mut cs = ConstraintSystem::<GoldilocksExt2>::new(|| "riscv");
-        let mut cb = CircuitBuilder::new(&mut cs);
-        let config = cb
-            .namespace(
-                || format!("SLTI/{name}"),
-                SltiInstruction::construct_circuit,
-            )
-            .unwrap();
-
-        let insn_code = encode_rv32(InsnKind::SLTI, 2, 0, 4, imm_i(imm));
-        let (raw_witin, lkm) =
-            SltiInstruction::assign_instances(&config, cb.cs.num_witin as usize, vec![
-                StepRecord::new_i_instruction(
-                    3,
-                    Change::new(MOCK_PC_START, MOCK_PC_START + PC_STEP_SIZE),
-                    insn_code,
-                    rs1 as Word,
-                    Change::new(0, rd),
-                    0,
-                ),
-            ])
-            .unwrap();
-=======
     #[test]
     fn test_sltiu_true() {
         verify::<SltiuOp>("lt = true, 0 < 1", 0, 1, 1);
@@ -182,7 +157,6 @@
         verify::<SltiuOp>("lt = true, 1 < u32::MAX-1", 1, -1, 1);
         verify::<SltiuOp>("lt = true, 0 < imm lower bondary", 0, -2048, 1);
     }
->>>>>>> 6d21d436
 
     #[test]
     fn test_sltiu_false() {
