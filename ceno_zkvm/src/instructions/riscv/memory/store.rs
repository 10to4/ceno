use crate::{
    Value,
    circuit_builder::CircuitBuilder,
    error::ZKVMError,
    expression::{ToExpr, WitIn},
    instructions::{
        Instruction,
        riscv::{
            RIVInstruction, constants::UInt, insn_base::MemAddr, memory::gadget::MemWordChange,
            s_insn::SInstructionConfig,
        },
    },
    set_val,
    tables::InsnRecord,
    utils::i64_to_base,
    witness::LkMultiplicity,
};
use ceno_emul::{ByteAddr, CENO_PLATFORM, InsnKind, StepRecord};
use ff_ext::ExtensionField;
use std::{marker::PhantomData, mem::MaybeUninit};

pub struct StoreConfig<E: ExtensionField, const N_ZEROS: usize> {
    s_insn: SInstructionConfig<E>,

    rs1_read: UInt<E>,
    rs2_read: UInt<E>,
    imm: WitIn,
    prev_memory_value: UInt<E>,

    memory_addr: MemAddr<E>,
    word_change: Option<MemWordChange<N_ZEROS>>,
}

pub struct StoreInstruction<E, I, const N_ZEROS: usize>(PhantomData<(E, I)>);

pub struct SWOp;
impl RIVInstruction for SWOp {
    const INST_KIND: InsnKind = InsnKind::SW;
}
<<<<<<< HEAD

=======
>>>>>>> 19a8dbfd
pub type SwInstruction<E> = StoreInstruction<E, SWOp, 2>;

pub struct SHOp;
impl RIVInstruction for SHOp {
    const INST_KIND: InsnKind = InsnKind::SH;
}
<<<<<<< HEAD

=======
>>>>>>> 19a8dbfd
pub type ShInstruction<E> = StoreInstruction<E, SHOp, 1>;

pub struct SBOp;
impl RIVInstruction for SBOp {
    const INST_KIND: InsnKind = InsnKind::SB;
}
<<<<<<< HEAD

=======
>>>>>>> 19a8dbfd
pub type SbInstruction<E> = StoreInstruction<E, SBOp, 0>;

impl<E: ExtensionField, I: RIVInstruction, const N_ZEROS: usize> Instruction<E>
    for StoreInstruction<E, I, N_ZEROS>
{
    type InstructionConfig = StoreConfig<E, N_ZEROS>;

    fn name() -> String {
        format!("{:?}", I::INST_KIND)
    }

    fn construct_circuit(
        circuit_builder: &mut CircuitBuilder<E>,
    ) -> Result<Self::InstructionConfig, ZKVMError> {
        let rs1_read = UInt::new_unchecked(|| "rs1_read", circuit_builder)?; // unsigned 32-bit value
        let rs2_read = UInt::new_unchecked(|| "rs2_read", circuit_builder)?;
        let prev_memory_value = UInt::new(|| "prev_memory_value", circuit_builder)?;
        let imm = circuit_builder.create_witin(|| "imm"); // signed 12-bit value

        let memory_addr = match I::INST_KIND {
            InsnKind::SW => MemAddr::construct_align4(circuit_builder),
            InsnKind::SH => MemAddr::construct_align2(circuit_builder),
            InsnKind::SB => MemAddr::construct_unaligned(circuit_builder),
            _ => unreachable!("Unsupported instruction kind {:?}", I::INST_KIND),
        }?;

        if cfg!(feature = "forbid_overflow") {
            const MAX_RAM_ADDR: u32 = u32::MAX - 0x7FF; // max positive imm is 0x7FF
            const MIN_RAM_ADDR: u32 = 0x800; // min negative imm is -0x800
            assert!(
                !CENO_PLATFORM.can_write(MAX_RAM_ADDR + 1)
                    && !CENO_PLATFORM.can_write(MIN_RAM_ADDR - 1)
            );
        }
        circuit_builder.require_equal(
            || "memory_addr = rs1_read + imm",
            memory_addr.expr_unaligned(),
            rs1_read.value() + imm.expr(),
        )?;

        let (new_memory_value, word_change) = match I::INST_KIND {
            InsnKind::SW => (rs2_read.memory_expr(), None),
            InsnKind::SH | InsnKind::SB => {
                let change = MemWordChange::<N_ZEROS>::construct_circuit(
                    circuit_builder,
                    &memory_addr,
                    &prev_memory_value,
                    &rs2_read,
                )?;
                (prev_memory_value.value() + change.value(), Some(change))
            }
            _ => unreachable!("Unsupported instruction kind {:?}", I::INST_KIND),
        };

        let s_insn = SInstructionConfig::<E>::construct_circuit(
            circuit_builder,
            I::INST_KIND,
            &imm.expr(),
            rs1_read.register_expr(),
            rs2_read.register_expr(),
            memory_addr.expr_align4(),
            prev_memory_value.memory_expr(),
            new_memory_value,
        )?;

        Ok(StoreConfig {
            s_insn,
            rs1_read,
            rs2_read,
            imm,
            prev_memory_value,
            memory_addr,
            word_change,
        })
    }

    fn assign_instance(
        config: &Self::InstructionConfig,
        instance: &mut [MaybeUninit<E::BaseField>],
        lk_multiplicity: &mut LkMultiplicity,
        step: &StepRecord,
    ) -> Result<(), ZKVMError> {
        let rs1 = Value::new_unchecked(step.rs1().unwrap().value);
        let rs2 = Value::new_unchecked(step.rs2().unwrap().value);
        let memory_op = step.memory_op().unwrap();
        let imm = InsnRecord::imm_internal(&step.insn());
        let prev_mem_value = Value::new(memory_op.value.before, lk_multiplicity);

        let addr = ByteAddr::from(step.rs1().unwrap().value.wrapping_add_signed(imm as i32));
        config
            .s_insn
            .assign_instance(instance, lk_multiplicity, step)?;
        config.rs1_read.assign_value(instance, rs1);
        config.rs2_read.assign_value(instance, rs2);
        set_val!(instance, config.imm, i64_to_base::<E::BaseField>(imm));
        config
            .prev_memory_value
            .assign_value(instance, prev_mem_value);

        config
            .memory_addr
            .assign_instance(instance, lk_multiplicity, addr.into())?;
        if let Some(change) = config.word_change.as_ref() {
            change.assign_instance::<E>(instance, lk_multiplicity, step, addr.shift())?;
        }

        Ok(())
    }
}<|MERGE_RESOLUTION|>--- conflicted
+++ resolved
@@ -37,30 +37,18 @@
 impl RIVInstruction for SWOp {
     const INST_KIND: InsnKind = InsnKind::SW;
 }
-<<<<<<< HEAD
-
-=======
->>>>>>> 19a8dbfd
 pub type SwInstruction<E> = StoreInstruction<E, SWOp, 2>;
 
 pub struct SHOp;
 impl RIVInstruction for SHOp {
     const INST_KIND: InsnKind = InsnKind::SH;
 }
-<<<<<<< HEAD
-
-=======
->>>>>>> 19a8dbfd
 pub type ShInstruction<E> = StoreInstruction<E, SHOp, 1>;
 
 pub struct SBOp;
 impl RIVInstruction for SBOp {
     const INST_KIND: InsnKind = InsnKind::SB;
 }
-<<<<<<< HEAD
-
-=======
->>>>>>> 19a8dbfd
 pub type SbInstruction<E> = StoreInstruction<E, SBOp, 0>;
 
 impl<E: ExtensionField, I: RIVInstruction, const N_ZEROS: usize> Instruction<E>
