use crate::{
    Value,
    circuit_builder::CircuitBuilder,
    expression::{ToExpr, WitIn},
    instructions::{
        Instruction,
        riscv::{
            RIVInstruction, constants::UInt, insn_base::MemAddr, memory::gadget::MemWordChange,
            s_insn::SInstructionConfig,
        },
    },
    set_val,
    tables::InsnRecord,
    witness::LkMultiplicity,
};
use ceno_emul::{ByteAddr, CENO_PLATFORM, InsnKind, StepRecord};
use ff_ext::ExtensionField;
use std::{marker::PhantomData, mem::MaybeUninit};

pub struct StoreConfig<E: ExtensionField, const N_ZEROS: usize> {
    s_insn: SInstructionConfig<E>,

    rs1_read: UInt<E>,
    rs2_read: UInt<E>,
    imm: WitIn,
    prev_memory_value: UInt<E>,

    memory_addr: MemAddr<E>,
    word_change: Option<MemWordChange<N_ZEROS>>,
}

pub struct StoreInstruction<E, I, const N_ZEROS: usize>(PhantomData<(E, I)>);

pub struct SWOp;

impl RIVInstruction for SWOp {
    const INST_KIND: InsnKind = InsnKind::SW;
}

// this is actually used in test
#[allow(dead_code)]
pub type SwInstruction<E> = StoreInstruction<E, SWOp, 2>;

pub struct SHOp;

impl RIVInstruction for SHOp {
    const INST_KIND: InsnKind = InsnKind::SH;
}

// this is actually used in test
#[allow(dead_code)]
pub type ShInstruction<E> = StoreInstruction<E, SHOp, 1>;

pub struct SBOp;

impl RIVInstruction for SBOp {
    const INST_KIND: InsnKind = InsnKind::SB;
}

// this is actually used in test
#[allow(dead_code)]
pub type SbInstruction<E> = StoreInstruction<E, SBOp, 0>;

impl<E: ExtensionField, I: RIVInstruction, const N_ZEROS: usize> Instruction<E>
    for StoreInstruction<E, I, N_ZEROS>
{
    type InstructionConfig = StoreConfig<E, N_ZEROS>;

    fn name() -> String {
        format!("{:?}", I::INST_KIND)
    }

<<<<<<< HEAD
    fn construct_circuit(
        circuit_builder: &mut CircuitBuilder<E>,
    ) -> Result<Self::InstructionConfig, ZKVMError> {
        let rs1_read = UInt::new_unchecked("rs1_read", circuit_builder)?; // unsigned 32-bit value
        let rs2_read = UInt::new_unchecked("rs2_read", circuit_builder)?;
        let prev_memory_value = UInt::new("prev_memory_value", circuit_builder)?;
        let imm = circuit_builder.create_witin("imm")?; // signed 12-bit value
=======
    fn construct_circuit(circuit_builder: &mut CircuitBuilder<E>) -> Self::InstructionConfig {
        let rs1_read = UInt::new_unchecked(|| "rs1_read", circuit_builder); // unsigned 32-bit value
        let rs2_read = UInt::new_unchecked(|| "rs2_read", circuit_builder);
        let prev_memory_value = UInt::new(|| "prev_memory_value", circuit_builder);
        let imm = circuit_builder.create_witin(|| "imm"); // signed 12-bit value
>>>>>>> b0a1fa56

        let memory_addr = match I::INST_KIND {
            InsnKind::SW => MemAddr::construct_align4(circuit_builder),
            InsnKind::SH => MemAddr::construct_align2(circuit_builder),
            InsnKind::SB => MemAddr::construct_unaligned(circuit_builder),
            _ => unreachable!("Unsupported instruction kind {:?}", I::INST_KIND),
        };

        if cfg!(feature = "forbid_overflow") {
            const MAX_RAM_ADDR: u32 = u32::MAX - 0x7FF; // max positive imm is 0x7FF
            const MIN_RAM_ADDR: u32 = 0x800; // min negative imm is -0x800
            assert!(
                !CENO_PLATFORM.can_write(MAX_RAM_ADDR + 1)
                    && !CENO_PLATFORM.can_write(MIN_RAM_ADDR - 1)
            );
        }
        circuit_builder.require_equal(
            "memory_addr = rs1_read + imm",
            memory_addr.expr_unaligned(),
            rs1_read.value() + imm.expr(),
        );

        let (new_memory_value, word_change) = match I::INST_KIND {
            InsnKind::SW => (rs2_read.memory_expr(), None),
            InsnKind::SH | InsnKind::SB => {
                let change = MemWordChange::<N_ZEROS>::construct_circuit(
                    circuit_builder,
                    &memory_addr,
                    &prev_memory_value,
                    &rs2_read,
                );
                (prev_memory_value.value() + change.value(), Some(change))
            }
            _ => unreachable!("Unsupported instruction kind {:?}", I::INST_KIND),
        };

        let s_insn = SInstructionConfig::<E>::construct_circuit(
            circuit_builder,
            I::INST_KIND,
            &imm.expr(),
            rs1_read.register_expr(),
            rs2_read.register_expr(),
            memory_addr.expr_align4(),
            prev_memory_value.memory_expr(),
            new_memory_value,
        );

        StoreConfig {
            s_insn,
            rs1_read,
            rs2_read,
            imm,
            prev_memory_value,
            memory_addr,
            word_change,
        }
    }

    fn assign_instance(
        config: &Self::InstructionConfig,
        instance: &mut [MaybeUninit<E::BaseField>],
        lk_multiplicity: &mut LkMultiplicity,
        step: &StepRecord,
    ) {
        let rs1 = Value::new_unchecked(step.rs1().unwrap().value);
        let rs2 = Value::new_unchecked(step.rs2().unwrap().value);
        let memory_op = step.memory_op().unwrap();
        let imm: E::BaseField = InsnRecord::imm_or_funct7_field(&step.insn());
        let prev_mem_value = Value::new(memory_op.value.before, lk_multiplicity);

        let addr = ByteAddr::from(
            step.rs1()
                .unwrap()
                .value
                .wrapping_add(step.insn().imm_or_funct7()),
        );
        config
            .s_insn
            .assign_instance(instance, lk_multiplicity, step);
        config.rs1_read.assign_value(instance, rs1);
        config.rs2_read.assign_value(instance, rs2);
        set_val!(instance, config.imm, imm);
        config
            .prev_memory_value
            .assign_value(instance, prev_mem_value);

        config
            .memory_addr
            .assign_instance(instance, lk_multiplicity, addr.into());
        if let Some(change) = config.word_change.as_ref() {
            change.assign_instance::<E>(instance, lk_multiplicity, step, addr.shift());
        }
    }
}<|MERGE_RESOLUTION|>--- conflicted
+++ resolved
@@ -70,21 +70,11 @@
         format!("{:?}", I::INST_KIND)
     }
 
-<<<<<<< HEAD
-    fn construct_circuit(
-        circuit_builder: &mut CircuitBuilder<E>,
-    ) -> Result<Self::InstructionConfig, ZKVMError> {
-        let rs1_read = UInt::new_unchecked("rs1_read", circuit_builder)?; // unsigned 32-bit value
-        let rs2_read = UInt::new_unchecked("rs2_read", circuit_builder)?;
-        let prev_memory_value = UInt::new("prev_memory_value", circuit_builder)?;
-        let imm = circuit_builder.create_witin("imm")?; // signed 12-bit value
-=======
     fn construct_circuit(circuit_builder: &mut CircuitBuilder<E>) -> Self::InstructionConfig {
-        let rs1_read = UInt::new_unchecked(|| "rs1_read", circuit_builder); // unsigned 32-bit value
-        let rs2_read = UInt::new_unchecked(|| "rs2_read", circuit_builder);
-        let prev_memory_value = UInt::new(|| "prev_memory_value", circuit_builder);
-        let imm = circuit_builder.create_witin(|| "imm"); // signed 12-bit value
->>>>>>> b0a1fa56
+        let rs1_read = UInt::new_unchecked("rs1_read", circuit_builder); // unsigned 32-bit value
+        let rs2_read = UInt::new_unchecked("rs2_read", circuit_builder);
+        let prev_memory_value = UInt::new("prev_memory_value", circuit_builder);
+        let imm = circuit_builder.create_witin("imm"); // signed 12-bit value
 
         let memory_addr = match I::INST_KIND {
             InsnKind::SW => MemAddr::construct_align4(circuit_builder),
