use crate::{
    circuit_builder::{CircuitBuilder, ConstraintSystem},
    instructions::{
        Instruction,
        riscv::{
            RIVInstruction,
            memory::{
                SbInstruction, ShInstruction, SwInstruction,
                store::{SBOp, SHOp, SWOp},
            },
        },
    },
    scheme::mock_prover::{MOCK_PC_START, MockProver},
};
use ceno_emul::{ByteAddr, Change, InsnKind, StepRecord, Word, WriteOp, encode_rv32};
use ff_ext::ExtensionField;
use goldilocks::GoldilocksExt2;
use itertools::Itertools;
use multilinear_extensions::mle::IntoMLEs;
use std::hash::Hash;

fn sb(prev: Word, rs2: Word, shift: u32) -> Word {
    let shift = (shift * 8) as usize;
    let mut data = prev;
    data ^= data & (0xff << shift);
    data |= (rs2 & 0xff) << shift;

    data
}

fn sh(prev: Word, rs2: Word, shift: u32) -> Word {
    assert_eq!(shift & 1, 0);
    let shift = (shift * 8) as usize;
    let mut data = prev;

    data ^= data & (0xffff << shift);
    data |= (rs2 & 0xffff) << shift;

    data
}

fn sw(_prev: Word, rs2: Word) -> Word {
    rs2
}

fn impl_opcode_store<E: ExtensionField + Hash, I: RIVInstruction, Inst: Instruction<E>>(imm: u32) {
    let mut cs = ConstraintSystem::<E>::new("riscv");
    let mut cb = CircuitBuilder::new(&mut cs);
<<<<<<< HEAD
    let config = cb
        .namespace(Inst::name(), |cb| {
            let config = Inst::construct_circuit(cb);
            Ok(config)
        })
        .unwrap()
        .unwrap();
=======
    let config = cb.namespace(|| Inst::name(), |cb| Inst::construct_circuit(cb));
>>>>>>> b0a1fa56

    let insn_code = encode_rv32(I::INST_KIND, 2, 3, 0, imm);
    let prev_mem_value = 0x40302010;
    let rs2_word = Word::from(0x12345678_u32);
    let rs1_word = Word::from(0x4000000_u32);
    let unaligned_addr = ByteAddr::from(rs1_word.wrapping_add(imm));
    let new_mem_value = match I::INST_KIND {
        InsnKind::SB => sb(prev_mem_value, rs2_word, unaligned_addr.shift()),
        InsnKind::SH => sh(prev_mem_value, rs2_word, unaligned_addr.shift()),
        InsnKind::SW => sw(prev_mem_value, rs2_word),
        x => unreachable!("{:?} is not store instruction", x),
    };
    let (raw_witin, lkm) = Inst::assign_instances(&config, cb.cs.num_witin as usize, vec![
        StepRecord::new_s_instruction(
            12,
            MOCK_PC_START,
            insn_code,
            rs1_word,
            rs2_word,
            WriteOp {
                addr: unaligned_addr.waddr(),
                value: Change {
                    before: prev_mem_value,
                    after: new_mem_value,
                },
                previous_cycle: 4,
            },
            8,
        ),
    ]);

    MockProver::assert_satisfied(
        &cb,
        &raw_witin
            .de_interleaving()
            .into_mles()
            .into_iter()
            .map(|v| v.into())
            .collect_vec(),
        &[insn_code],
        None,
        Some(lkm),
    );
}

fn impl_opcode_sb(imm: u32) {
    impl_opcode_store::<GoldilocksExt2, SBOp, SbInstruction<GoldilocksExt2>>(imm)
}

fn impl_opcode_sh(imm: u32) {
    assert_eq!(imm & 0x01, 0);
    impl_opcode_store::<GoldilocksExt2, SHOp, ShInstruction<GoldilocksExt2>>(imm)
}

fn impl_opcode_sw(imm: u32) {
    assert_eq!(imm & 0x03, 0);
    impl_opcode_store::<GoldilocksExt2, SWOp, SwInstruction<GoldilocksExt2>>(imm)
}

#[test]
fn test_sb() {
    impl_opcode_sb(0);
    impl_opcode_sb(5);
    impl_opcode_sb(10);
    impl_opcode_sb(15);

    let neg_one = u32::MAX;
    for i in 0..4 {
        impl_opcode_sb(neg_one - i);
    }
}

#[test]
fn test_sh() {
    impl_opcode_sh(0);
    impl_opcode_sh(2);

    let neg_two = u32::MAX - 1;
    for i in [0, 2] {
        impl_opcode_sh(neg_two - i)
    }
}

#[test]
fn test_sw() {
    impl_opcode_sw(0);
    impl_opcode_sw(4);

    let neg_four = u32::MAX - 3;
    impl_opcode_sw(neg_four);
}<|MERGE_RESOLUTION|>--- conflicted
+++ resolved
@@ -46,17 +46,7 @@
 fn impl_opcode_store<E: ExtensionField + Hash, I: RIVInstruction, Inst: Instruction<E>>(imm: u32) {
     let mut cs = ConstraintSystem::<E>::new("riscv");
     let mut cb = CircuitBuilder::new(&mut cs);
-<<<<<<< HEAD
-    let config = cb
-        .namespace(Inst::name(), |cb| {
-            let config = Inst::construct_circuit(cb);
-            Ok(config)
-        })
-        .unwrap()
-        .unwrap();
-=======
-    let config = cb.namespace(|| Inst::name(), |cb| Inst::construct_circuit(cb));
->>>>>>> b0a1fa56
+    let config = cb.namespace(Inst::name(), Inst::construct_circuit);
 
     let insn_code = encode_rv32(I::INST_KIND, 2, 3, 0, imm);
     let prev_mem_value = 0x40302010;
