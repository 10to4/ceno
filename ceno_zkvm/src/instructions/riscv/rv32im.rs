--- conflicted
+++ resolved
@@ -21,27 +21,18 @@
     structs::{ZKVMConstraintSystem, ZKVMFixedTraces, ZKVMWitnesses},
     tables::{
         AndTableCircuit, LtuTableCircuit, MemCircuit, MemFinalRecord, MemInitRecord,
-<<<<<<< HEAD
-        OrTableCircuit, ProgramDataCircuit, PubIOCircuit, RegTableCircuit, TableCircuit,
-        U5TableCircuit, U8TableCircuit, U14TableCircuit, U16TableCircuit, XorTableCircuit,
-=======
         OrTableCircuit, PowTableCircuit, ProgramDataCircuit, PubIOCircuit, RegTableCircuit,
         TableCircuit, U5TableCircuit, U8TableCircuit, U14TableCircuit, U16TableCircuit,
         XorTableCircuit,
->>>>>>> 19a8dbfd
     },
 };
 use ceno_emul::{CENO_PLATFORM, InsnKind, InsnKind::*, StepRecord};
 use ff_ext::ExtensionField;
 use itertools::Itertools;
-<<<<<<< HEAD
-use num_traits::cast::ToPrimitive;
-=======
 use mulh::{MulhInstruction, MulhsuInstruction};
 use shift::SraInstruction;
 use slt::SltInstruction;
 use slti::SltiuInstruction;
->>>>>>> 19a8dbfd
 use std::collections::{BTreeMap, BTreeSet};
 use strum::IntoEnumIterator;
 
@@ -62,18 +53,12 @@
     pub xor_config: <XorInstruction<E> as Instruction<E>>::InstructionConfig,
     pub sll_config: <SllInstruction<E> as Instruction<E>>::InstructionConfig,
     pub srl_config: <SrlInstruction<E> as Instruction<E>>::InstructionConfig,
-<<<<<<< HEAD
-    // TODO: sra / slt
-    pub sltu_config: <SltuInstruction<E> as Instruction<E>>::InstructionConfig,
-    pub mul_config: <MulInstruction<E> as Instruction<E>>::InstructionConfig,
-=======
     pub sra_config: <SraInstruction<E> as Instruction<E>>::InstructionConfig,
     pub slt_config: <SltInstruction<E> as Instruction<E>>::InstructionConfig,
     pub sltu_config: <SltuInstruction<E> as Instruction<E>>::InstructionConfig,
     pub mul_config: <MulInstruction<E> as Instruction<E>>::InstructionConfig,
     pub mulh_config: <MulhInstruction<E> as Instruction<E>>::InstructionConfig,
     pub mulhsu_config: <MulhsuInstruction<E> as Instruction<E>>::InstructionConfig,
->>>>>>> 19a8dbfd
     pub mulhu_config: <MulhuInstruction<E> as Instruction<E>>::InstructionConfig,
     pub divu_config: <DivUInstruction<E> as Instruction<E>>::InstructionConfig,
 
@@ -86,10 +71,7 @@
     pub srli_config: <SrliInstruction<E> as Instruction<E>>::InstructionConfig,
     pub srai_config: <SraiInstruction<E> as Instruction<E>>::InstructionConfig,
     pub slti_config: <SltiInstruction<E> as Instruction<E>>::InstructionConfig,
-<<<<<<< HEAD
-=======
     pub sltiu_config: <SltiuInstruction<E> as Instruction<E>>::InstructionConfig,
->>>>>>> 19a8dbfd
 
     // Branching Opcodes
     pub beq_config: <BeqInstruction<E> as Instruction<E>>::InstructionConfig,
@@ -119,14 +101,9 @@
     pub halt_config: <HaltInstruction<E> as Instruction<E>>::InstructionConfig,
     // Tables.
     pub u16_range_config: <U16TableCircuit<E> as TableCircuit<E>>::TableConfig,
+    pub u14_range_config: <U14TableCircuit<E> as TableCircuit<E>>::TableConfig,
     pub u8_range_config: <U8TableCircuit<E> as TableCircuit<E>>::TableConfig,
     pub u5_range_config: <U5TableCircuit<E> as TableCircuit<E>>::TableConfig,
-    pub u14_range_config: <U14TableCircuit<E> as TableCircuit<E>>::TableConfig,
-<<<<<<< HEAD
-=======
-    pub u8_range_config: <U8TableCircuit<E> as TableCircuit<E>>::TableConfig,
-    pub u5_range_config: <U5TableCircuit<E> as TableCircuit<E>>::TableConfig,
->>>>>>> 19a8dbfd
     pub and_table_config: <AndTableCircuit<E> as TableCircuit<E>>::TableConfig,
     pub or_table_config: <OrTableCircuit<E> as TableCircuit<E>>::TableConfig,
     pub xor_table_config: <XorTableCircuit<E> as TableCircuit<E>>::TableConfig,
@@ -151,17 +128,12 @@
         let xor_config = cs.register_opcode_circuit::<XorInstruction<E>>();
         let sll_config = cs.register_opcode_circuit::<SllInstruction<E>>();
         let srl_config = cs.register_opcode_circuit::<SrlInstruction<E>>();
-<<<<<<< HEAD
-        let sltu_config = cs.register_opcode_circuit::<SltuInstruction<E>>();
-        let mul_config = cs.register_opcode_circuit::<MulInstruction<E>>();
-=======
         let sra_config = cs.register_opcode_circuit::<SraInstruction<E>>();
         let slt_config = cs.register_opcode_circuit::<SltInstruction<E>>();
         let sltu_config = cs.register_opcode_circuit::<SltuInstruction<E>>();
         let mul_config = cs.register_opcode_circuit::<MulInstruction<E>>();
         let mulh_config = cs.register_opcode_circuit::<MulhInstruction<E>>();
         let mulhsu_config = cs.register_opcode_circuit::<MulhsuInstruction<E>>();
->>>>>>> 19a8dbfd
         let mulhu_config = cs.register_opcode_circuit::<MulhuInstruction<E>>();
         let divu_config = cs.register_opcode_circuit::<DivUInstruction<E>>();
 
@@ -174,10 +146,7 @@
         let srli_config = cs.register_opcode_circuit::<SrliInstruction<E>>();
         let srai_config = cs.register_opcode_circuit::<SraiInstruction<E>>();
         let slti_config = cs.register_opcode_circuit::<SltiInstruction<E>>();
-<<<<<<< HEAD
-=======
         let sltiu_config = cs.register_opcode_circuit::<SltiuInstruction<E>>();
->>>>>>> 19a8dbfd
 
         // branching opcodes
         let beq_config = cs.register_opcode_circuit::<BeqInstruction<E>>();
@@ -207,14 +176,9 @@
         let halt_config = cs.register_opcode_circuit::<HaltInstruction<E>>();
         // tables
         let u16_range_config = cs.register_table_circuit::<U16TableCircuit<E>>();
+        let u14_range_config = cs.register_table_circuit::<U14TableCircuit<E>>();
         let u8_range_config = cs.register_table_circuit::<U8TableCircuit<E>>();
         let u5_range_config = cs.register_table_circuit::<U5TableCircuit<E>>();
-        let u14_range_config = cs.register_table_circuit::<U14TableCircuit<E>>();
-<<<<<<< HEAD
-=======
-        let u8_range_config = cs.register_table_circuit::<U8TableCircuit<E>>();
-        let u5_range_config = cs.register_table_circuit::<U5TableCircuit<E>>();
->>>>>>> 19a8dbfd
         let and_table_config = cs.register_table_circuit::<AndTableCircuit<E>>();
         let or_table_config = cs.register_table_circuit::<OrTableCircuit<E>>();
         let xor_table_config = cs.register_table_circuit::<XorTableCircuit<E>>();
@@ -238,17 +202,12 @@
             xor_config,
             sll_config,
             srl_config,
-<<<<<<< HEAD
-            sltu_config,
-            mul_config,
-=======
             sra_config,
             slt_config,
             sltu_config,
             mul_config,
             mulh_config,
             mulhsu_config,
->>>>>>> 19a8dbfd
             mulhu_config,
             divu_config,
             // alu with imm
@@ -260,10 +219,7 @@
             srli_config,
             srai_config,
             slti_config,
-<<<<<<< HEAD
-=======
             sltiu_config,
->>>>>>> 19a8dbfd
             // branching opcodes
             beq_config,
             bne_config,
@@ -320,18 +276,12 @@
         fixed.register_opcode_circuit::<XorInstruction<E>>(cs);
         fixed.register_opcode_circuit::<SllInstruction<E>>(cs);
         fixed.register_opcode_circuit::<SrlInstruction<E>>(cs);
-<<<<<<< HEAD
-        fixed.register_opcode_circuit::<SltuInstruction<E>>(cs);
-        // TODO: add sra / slt
-        fixed.register_opcode_circuit::<MulInstruction<E>>(cs);
-=======
         fixed.register_opcode_circuit::<SraInstruction<E>>(cs);
         fixed.register_opcode_circuit::<SltInstruction<E>>(cs);
         fixed.register_opcode_circuit::<SltuInstruction<E>>(cs);
         fixed.register_opcode_circuit::<MulInstruction<E>>(cs);
         fixed.register_opcode_circuit::<MulhInstruction<E>>(cs);
         fixed.register_opcode_circuit::<MulhsuInstruction<E>>(cs);
->>>>>>> 19a8dbfd
         fixed.register_opcode_circuit::<MulhuInstruction<E>>(cs);
         fixed.register_opcode_circuit::<DivUInstruction<E>>(cs);
         // alu with imm
@@ -343,10 +293,7 @@
         fixed.register_opcode_circuit::<SrliInstruction<E>>(cs);
         fixed.register_opcode_circuit::<SraiInstruction<E>>(cs);
         fixed.register_opcode_circuit::<SltiInstruction<E>>(cs);
-<<<<<<< HEAD
-=======
         fixed.register_opcode_circuit::<SltiuInstruction<E>>(cs);
->>>>>>> 19a8dbfd
         // branching
         fixed.register_opcode_circuit::<BeqInstruction<E>>(cs);
         fixed.register_opcode_circuit::<BneInstruction<E>>(cs);
@@ -397,11 +344,7 @@
         steps: Vec<StepRecord>,
     ) -> Result<(), ZKVMError> {
         let mut all_records: BTreeMap<usize, Vec<StepRecord>> = InsnKind::iter()
-<<<<<<< HEAD
-            .map(|insn_kind| (insn_kind.to_usize().unwrap(), Vec::new()))
-=======
             .map(|insn_kind| ((insn_kind as usize), Vec::new()))
->>>>>>> 19a8dbfd
             .collect();
         let mut halt_records = Vec::new();
         steps.into_iter().for_each(|record| {
@@ -412,11 +355,7 @@
                     halt_records.push(record);
                 }
                 _ => {
-<<<<<<< HEAD
-                    let insn_kind = insn_kind.to_usize().unwrap();
-=======
                     let insn_kind = insn_kind as usize;
->>>>>>> 19a8dbfd
                     // it's safe to unwrap as all_records are initialized with Vec::new()
                     all_records.get_mut(&insn_kind).unwrap().push(record);
                 }
@@ -439,11 +378,7 @@
                 witness.assign_opcode_circuit::<$instruction>(
                     cs,
                     &self.$config,
-<<<<<<< HEAD
-                    all_records.remove(&$insn_kind.to_usize().unwrap()).unwrap(),
-=======
                     all_records.remove(&($insn_kind as usize)).unwrap(),
->>>>>>> 19a8dbfd
                 )?;
             };
         }
@@ -455,17 +390,12 @@
         assign_opcode!(XOR, XorInstruction<E>, xor_config);
         assign_opcode!(SLL, SllInstruction<E>, sll_config);
         assign_opcode!(SRL, SrlInstruction<E>, srl_config);
-<<<<<<< HEAD
-        assign_opcode!(SLTU, SltuInstruction<E>, sltu_config);
-        assign_opcode!(MUL, MulInstruction<E>, mul_config);
-=======
         assign_opcode!(SRA, SraInstruction<E>, sra_config);
         assign_opcode!(SLT, SltInstruction<E>, slt_config);
         assign_opcode!(SLTU, SltuInstruction<E>, sltu_config);
         assign_opcode!(MUL, MulInstruction<E>, mul_config);
         assign_opcode!(MULH, MulhInstruction<E>, mulh_config);
         assign_opcode!(MULHSU, MulhsuInstruction<E>, mulhsu_config);
->>>>>>> 19a8dbfd
         assign_opcode!(MULHU, MulhuInstruction<E>, mulhu_config);
         assign_opcode!(DIVU, DivUInstruction<E>, divu_config);
         // alu with imm
@@ -477,10 +407,7 @@
         assign_opcode!(SRLI, SrliInstruction<E>, srli_config);
         assign_opcode!(SRAI, SraiInstruction<E>, srai_config);
         assign_opcode!(SLTI, SltiInstruction<E>, slti_config);
-<<<<<<< HEAD
-=======
         assign_opcode!(SLTIU, SltiuInstruction<E>, sltiu_config);
->>>>>>> 19a8dbfd
         // branching
         assign_opcode!(BEQ, BeqInstruction<E>, beq_config);
         assign_opcode!(BNE, BneInstruction<E>, bne_config);
@@ -509,15 +436,9 @@
         assert_eq!(
             all_records.keys().cloned().collect::<BTreeSet<_>>(),
             // these are opcodes that haven't been implemented
-<<<<<<< HEAD
-            [INVALID, SRA, SLT, SLTIU, MULH, MULHSU, DIV, REM, REMU, EANY,]
-                .into_iter()
-                .map(|insn_kind| insn_kind.to_usize().unwrap())
-=======
             [INVALID, DIV, REM, REMU, EANY]
                 .into_iter()
                 .map(|insn_kind| insn_kind as usize)
->>>>>>> 19a8dbfd
                 .collect::<BTreeSet<_>>(),
         );
         Ok(())
