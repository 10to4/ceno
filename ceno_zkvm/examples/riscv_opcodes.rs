--- conflicted
+++ resolved
@@ -20,12 +20,8 @@
 };
 use ff_ext::ff::Field;
 use goldilocks::GoldilocksExt2;
-<<<<<<< HEAD
-use mpcs::{Basefold, BasefoldRSPoseidonParams, PolynomialCommitmentScheme};
-=======
 use itertools::Itertools;
 use mpcs::{Basefold, BasefoldRSParams, PolynomialCommitmentScheme};
->>>>>>> fc95429c
 use rand_chacha::ChaCha8Rng;
 use tracing_flame::FlameLayer;
 use tracing_subscriber::{EnvFilter, Registry, fmt, layer::SubscriberExt};
@@ -75,7 +71,7 @@
 fn main() {
     let args = Args::parse();
     type E = GoldilocksExt2;
-    type Pcs = Basefold<GoldilocksExt2, BasefoldRSPoseidonParams, ChaCha8Rng>;
+    type Pcs = Basefold<GoldilocksExt2, BasefoldRSParams, ChaCha8Rng>;
 
     let max_threads = {
         if !RAYON_NUM_THREADS.is_power_of_two() {
