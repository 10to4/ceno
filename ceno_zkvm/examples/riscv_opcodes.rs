--- conflicted
+++ resolved
@@ -76,8 +76,6 @@
     type E = GoldilocksExt2;
     type Pcs = Basefold<GoldilocksExt2, BasefoldRSParams, ChaCha8Rng>;
 
-<<<<<<< HEAD
-=======
     let program = Program::new(
         CENO_PLATFORM.pc_base(),
         CENO_PLATFORM.pc_base(),
@@ -93,7 +91,6 @@
             })
             .collect(),
     );
->>>>>>> cc419087
     let (flame_layer, _guard) = FlameLayer::with_file("./tracing.folded").unwrap();
     let subscriber = Registry::default()
         .with(
