--- conflicted
+++ resolved
@@ -1,35 +1,12 @@
 use std::sync::Arc;
 
 use frontend::structs::WireId;
-<<<<<<< HEAD
-use gkr::structs::{Circuit, CircuitWitness};
-use goldilocks::SmallField;
-
-type GKRProverState<F: SmallField> = gkr::structs::IOPProverState<F>;
-type GKRVerifierState<F: SmallField> = gkr::structs::IOPVerifierState<F>;
-type GKRProof<F: SmallField> = gkr::structs::IOPProof<F>;
-
-pub struct NodeWireIn {
-    node_id: usize,
-    prep_wire_id: WireId,
-    /// The number of variables of the preceding nodes.
-    num_vars: usize,
-}
-
-pub struct NodeWireOut {
-    node_id: usize,
-    succ_wire_id: WireId,
-    /// The number of variables of the succeeding nodes.
-    num_vars: usize,
-}
-=======
 use gkr::structs::{Circuit, CircuitWitness, Point};
 use goldilocks::SmallField;
 
 type GKRProverState<F> = gkr::structs::IOPProverState<F>;
 type GKRVerifierState<F> = gkr::structs::IOPVerifierState<F>;
 type GKRProof<F> = gkr::structs::IOPProof<F>;
->>>>>>> c55cc327
 
 /// Corresponds to the `output_evals` and `wires_out_evals` in gkr
 /// `prove_parallel`.
