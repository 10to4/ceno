--- conflicted
+++ resolved
@@ -72,15 +72,6 @@
         (vma >> 8) as RegIdx
     }
 
-<<<<<<< HEAD
-    /// Virtual address of the program counter.
-    pub const fn pc_vma(&self) -> Addr {
-        // first 33 indices are reserved for registers X0..X31 and X32 (dark register)
-        self.register_vma(64)
-    }
-
-=======
->>>>>>> 69d6be75
     // Startup.
 
     pub const fn pc_base(&self) -> Addr {
