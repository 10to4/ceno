--- conflicted
+++ resolved
@@ -106,10 +106,7 @@
 //     use gkr::structs::{Circuit, CircuitWitness};
 //     use goldilocks::{Goldilocks, GoldilocksExt2};
 //     use itertools::Itertools;
-<<<<<<< HEAD
-=======
 //     use multilinear_extensions::mle::IntoMLE;
->>>>>>> 0a407211
 //     use simple_frontend::structs::CircuitBuilder;
 
 //     #[test]
@@ -119,11 +116,7 @@
 //         let (_, big_values) = circuit_builder.create_witness_in(5);
 //         let big_bit_width = 5;
 //         let small_bit_width = 2;
-<<<<<<< HEAD
-//         let cell_packing_result = convert_decomp(
-=======
 //         let _ = convert_decomp(
->>>>>>> 0a407211
 //             &mut circuit_builder,
 //             &big_values,
 //             big_bit_width,
