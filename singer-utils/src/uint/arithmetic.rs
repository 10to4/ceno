use crate::{
    chip_handler::{range::RangeChip, ChipHandler},
    error::UtilError,
    uint::uint::UInt,
};
use ff::Field;
use ff_ext::ExtensionField;
use simple_frontend::structs::{CellId, CircuitBuilder};

impl<const M: usize, const C: usize> UInt<M, C> {
    /// Little-endian addition.
    /// Assumes users will check the correct range of the result themselves.
    // Addition of A + B with limbs [a, b, c] and [d, e, f] respectively
    //
    // cell_modulo = 2^C
    // addend_0 - a                 b                   c
    // addend_1 - d                 e                   f
    //            --------------------------------------------------
    // result   - (a + d) % 2^C    (b + e) % 2^C       (c + f) % 2^C
    // carry    - (a + d) // 2^C   (b + e) // 2^C      (c + f) % 2^C
    //
    // every limb in addend_0 and addend_1 exists in the range [0, ..., 2^C - 1]
    // after summing two limb values, the result exists in [0, ..., 2^(C+1) - 2]
    // the carry value is either 0 or 1,
    // it cannot be >= 2 as that will require result value >= 2^(C+1)
    //
    // assuming result range check, there is a unique carry vector that makes all
    // constraint pass.
    // if a + b > max_cell_value then carry must be set to 1 (if not range check fails)
    // if a + b <= max_cell_value then carry must be set to 0 (if not range check fails)
    //
    // NOTE: this function doesn't perform the required range check!
    pub fn add_unsafe<E: ExtensionField>(
        circuit_builder: &mut CircuitBuilder<E>,
        addend_0: &UInt<M, C>,
        addend_1: &UInt<M, C>,
        carry: &[CellId],
    ) -> Result<UInt<M, C>, UtilError> {
        let result: UInt<M, C> = circuit_builder
            .create_cells(Self::N_OPERAND_CELLS)
            .try_into()?;

        for i in 0..Self::N_OPERAND_CELLS {
            let (a, b, result) = (addend_0.values[i], addend_1.values[i], result.values[i]);

            // result = a + b - overflow_carry + last_carry
            circuit_builder.add(result, a, E::BaseField::ONE);
            circuit_builder.add(result, b, E::BaseField::ONE);
            Self::handle_carry(result, circuit_builder, i, carry);
        }

        Ok(result)
    }

    /// Little-endian addition.
    pub fn add<E: ExtensionField>(
        circuit_builder: &mut CircuitBuilder<E>,
        chip_handler: &mut ChipHandler<E>,
        addend_0: &UInt<M, C>,
        addend_1: &UInt<M, C>,
        witness: &[CellId],
    ) -> Result<UInt<M, C>, UtilError> {
        let carry = Self::extract_carry_add(witness);
        let range_values = Self::extract_range_values(witness);
        let computed_result = Self::add_unsafe(circuit_builder, addend_0, addend_1, carry)?;
        RangeChip::range_check_uint(
            chip_handler,
            circuit_builder,
            &computed_result,
            Some(range_values),
        )
    }

    /// Add a constant value to a `UInt<M, C>` instance
    /// Assumes users will check the correct range of the result themselves.
    pub fn add_const_unsafe<E: ExtensionField>(
        circuit_builder: &mut CircuitBuilder<E>,
        addend_0: &UInt<M, C>,
        constant: E::BaseField,
        carry: &[CellId],
    ) -> Result<UInt<M, C>, UtilError> {
        let result: UInt<M, C> = circuit_builder
            .create_cells(Self::N_OPERAND_CELLS)
            .try_into()?;

        // add constant to the first limb
        circuit_builder.add_const(result.values[0], constant);

        // cascade carry
        for i in 0..Self::N_OPERAND_CELLS {
            let (a, result) = (addend_0.values[i], result.values[i]);

            circuit_builder.add(result, a, E::BaseField::ONE);
            Self::handle_carry(result, circuit_builder, i, carry);
        }

        Ok(result)
    }

    /// Add a constant value to a `UInt<M, C>` instance
    pub fn add_const<E: ExtensionField>(
        circuit_builder: &mut CircuitBuilder<E>,
        chip_handler: &mut ChipHandler<E>,
        addend_0: &UInt<M, C>,
        constant: E::BaseField,
        witness: &[CellId],
    ) -> Result<UInt<M, C>, UtilError> {
        let carry = Self::extract_carry_add(witness);
        let range_values = Self::extract_range_values(witness);
        let computed_result = Self::add_const_unsafe(circuit_builder, addend_0, constant, carry)?;
        RangeChip::range_check_uint(
            chip_handler,
            circuit_builder,
            &computed_result,
            Some(range_values),
        )
    }

    /// Add a constant value to a `UInt<M, C>` instance
    /// Assumes that addition leads to no overflow.
    pub fn add_const_no_overflow<E: ExtensionField>(
        circuit_builder: &mut CircuitBuilder<E>,
        chip_handler: &mut ChipHandler<E>,
        addend_0: &UInt<M, C>,
        constant: E::BaseField,
        witness: &[CellId],
    ) -> Result<UInt<M, C>, UtilError> {
        let carry = Self::extract_carry_no_overflow_add(witness);
        let range_values = Self::extract_range_values_no_overflow(witness);
        let computed_result = Self::add_const_unsafe(circuit_builder, addend_0, constant, carry)?;
        RangeChip::range_check_uint(
            chip_handler,
            circuit_builder,
            &computed_result,
            Some(range_values),
        )
    }

    /// Adds a single cell value to a `UInt<M, C>` instance
    /// Assumes users will check the correct range of the result and
    pub fn add_cell_unsafe<E: ExtensionField>(
        circuit_builder: &mut CircuitBuilder<E>,
        addend_0: &UInt<M, C>,
        addend_1: CellId,
        carry: &[CellId],
    ) -> Result<UInt<M, C>, UtilError> {
        let result: UInt<M, C> = circuit_builder
            .create_cells(Self::N_OPERAND_CELLS)
            .try_into()?;

        // add small_value to the first limb
        circuit_builder.add(result.values[0], addend_1, E::BaseField::ONE);

        // cascade carry
        for i in 0..Self::N_OPERAND_CELLS {
            let (a, result) = (addend_0.values[i], result.values[i]);

            circuit_builder.add(result, a, E::BaseField::ONE);
            Self::handle_carry(result, circuit_builder, i, carry);
        }

        Ok(result)
    }

    /// Adds a single cell value to a `UInt<M, C>` instance
    pub fn add_cell<E: ExtensionField>(
        circuit_builder: &mut CircuitBuilder<E>,
        chip_handler: &mut ChipHandler<E>,
        addend_0: &UInt<M, C>,
        addend_1: CellId,
        witness: &[CellId],
    ) -> Result<UInt<M, C>, UtilError> {
        let carry = Self::extract_carry_add(witness);
        let range_values = Self::extract_range_values(witness);
        let computed_result = Self::add_cell_unsafe(circuit_builder, addend_0, addend_1, carry)?;
        RangeChip::range_check_uint(
            chip_handler,
            circuit_builder,
            &computed_result,
            Some(range_values),
        )
    }

    /// Adds a single cell value to a `UInt<M, C>` instance
    /// Assumes that addition lead to no overflow.
    pub fn add_cell_no_overflow<E: ExtensionField>(
        circuit_builder: &mut CircuitBuilder<E>,
        chip_handler: &mut ChipHandler<E>,
        addend_0: &UInt<M, C>,
        addend_1: CellId,
        witness: &[CellId],
    ) -> Result<UInt<M, C>, UtilError> {
        let carry = Self::extract_carry_no_overflow_add(witness);
        let range_values = Self::extract_range_values_no_overflow(witness);
        let computed_result = Self::add_cell_unsafe(circuit_builder, addend_0, addend_1, carry)?;
        RangeChip::range_check_uint(
            chip_handler,
            circuit_builder,
            &computed_result,
            Some(range_values),
        )
    }

    /// Little endian subtraction
    /// Assumes users will check the correct range of the result themselves.
    pub fn sub_unsafe<E: ExtensionField>(
        circuit_builder: &mut CircuitBuilder<E>,
        minuend: &UInt<M, C>,
        subtrahend: &UInt<M, C>,
        borrow: &[CellId],
    ) -> Result<UInt<M, C>, UtilError> {
        let result: UInt<M, C> = circuit_builder
            .create_cells(Self::N_OPERAND_CELLS)
            .try_into()?;

        for i in 0..Self::N_OPERAND_CELLS {
            let (minuend, subtrahend, result) =
                (minuend.values[i], subtrahend.values[i], result.values[i]);

            circuit_builder.add(result, minuend, E::BaseField::ONE);
            circuit_builder.add(result, subtrahend, -E::BaseField::ONE);

            Self::handle_borrow(result, circuit_builder, i, borrow);
        }

        Ok(result)
    }

    /// Little endian subtraction
    pub fn sub<E: ExtensionField>(
        circuit_builder: &mut CircuitBuilder<E>,
        chip_handler: &mut ChipHandler<E>,
        minuend: &UInt<M, C>,
        subtrahend: &UInt<M, C>,
        witness: &[CellId],
    ) -> Result<UInt<M, C>, UtilError> {
        let borrow = Self::extract_borrow_sub(witness);
        let range_values = Self::extract_range_values(witness);
        let computed_result = Self::sub_unsafe(circuit_builder, minuend, subtrahend, borrow)?;
        RangeChip::range_check_uint(
            chip_handler,
            circuit_builder,
            &computed_result,
            Some(range_values),
        )
    }

    /// Modify addition result based on carry instructions
    fn handle_carry<E: ExtensionField>(
        result_cell_id: CellId,
        circuit_builder: &mut CircuitBuilder<E>,
        limb_index: usize,
        carry: &[CellId],
    ) {
        // overflow carry
        // represents the portion of the result that should move to the next operation
        // inorder to keep the value <= C bits
        // carry[i] = (addend_0[i] + addend_1[i]) % 2^C

        // last carry
        // represents the carry that was passed from the previous operation
        // this carry should be added to the current result
        // carry[i - 1] = (addend_0[i - 1] + addend_1[i - 1]) % 2^C

        if limb_index > carry.len() {
            return;
        }

        // handle overflow carry
        // we need to subtract the carry value from the current result
        if limb_index < carry.len() {
            circuit_builder.add(
                result_cell_id,
                carry[limb_index],
                -E::BaseField::from(1 << C),
            );
        }

        // handle last operation carry
        // we need to add this to the current result
        if limb_index > 0 {
            circuit_builder.add(result_cell_id, carry[limb_index - 1], E::BaseField::ONE);
        }
    }

    /// Modify subtraction result based on borrow instructions
    fn handle_borrow<E: ExtensionField>(
        result_cell_id: CellId,
        circuit_builder: &mut CircuitBuilder<E>,
        limb_index: usize,
        borrow: &[CellId],
    ) {
        // borrow
        // represents the portion of the result that should move from the
        // next operation to the current operation i.e. reduce the result
        // of the operation to come
        // this should be added to the current result
        // = borrow[i]

        // last borrow
        // represents the portion of the current result that was moved during
        // the previous computation
        // this should be removed from the current result

        if limb_index > borrow.len() {
            return;
        }

        // handle borrow
        // we need to add borrow units of C to the result
        if limb_index < borrow.len() {
            circuit_builder.add(
                result_cell_id,
                borrow[limb_index],
                E::BaseField::from(1 << C),
            );
        }

        // handle last borrow
        // we need to remove this from the current result
        if limb_index > 0 {
            circuit_builder.add(result_cell_id, borrow[limb_index - 1], -E::BaseField::ONE);
        }
    }
}

<<<<<<< HEAD
// #[cfg(test)]
// mod tests {
//     use crate::uint::{constants::AddSubConstants, UInt};
//     use gkr::structs::{Circuit, CircuitWitness};
//     use goldilocks::{Goldilocks, GoldilocksExt2};
//     use itertools::Itertools;
//     use simple_frontend::structs::CircuitBuilder;

//     #[test]
//     fn test_add_unsafe() {
//         // UInt<20, 5> (4 limbs)

//         // A (big-endian representation)
//         // 01001 | 10100 | 11010 | 11110

//         // B (big-endian representation)
//         // 00101 | 01010 | 10110 | 10000

//         // A + B
//         // big endian and represented as field elements
//         //           9  |  20  |  26  | 30
//         //           5  |  10  |  22  | 16
//         // result   14  |  31  |  17  | 14
//         // carry    0   |  0   |   1  |  1

//         // build the circuit
//         type UInt20 = UInt<20, 5>;
//         let mut circuit_builder = CircuitBuilder::<GoldilocksExt2>::new();

//         // input wires
//         // addend_0, addend_1, carry
//         let (addend_0_id, addend_0_cells) =
//             circuit_builder.create_witness_in(UInt20::N_OPERAND_CELLS);
//         let (addend_1_id, addend_1_cells) =
//             circuit_builder.create_witness_in(UInt20::N_OPERAND_CELLS);
//         let (carry_id, carry_cells) =
//             circuit_builder.create_witness_in(AddSubConstants::<UInt20>::N_CARRY_CELLS);

//         let addend_0 = UInt20::try_from(addend_0_cells).expect("should build uint");
//         let addend_1 = UInt20::try_from(addend_1_cells).expect("should build uint");

//         // update circuit builder with circuit instructions
//         let result =
//             UInt20::add_unsafe(&mut circuit_builder, &addend_0, &addend_1, &carry_cells).unwrap();
//         circuit_builder.configure();
//         let circuit = Circuit::new(&circuit_builder);

//         // generate witness
//         // calling rev() to make things little endian representation
//         let addend_0_witness = vec![9, 20, 26, 30]
//             .into_iter()
//             .rev()
//             .map(|v| Goldilocks::from(v))
//             .collect_vec();
//         let addend_1_witness = vec![5, 10, 22, 16]
//             .into_iter()
//             .rev()
//             .map(|v| Goldilocks::from(v))
//             .collect_vec();
//         let carry_witness = vec![0, 0, 1, 1]
//             .into_iter()
//             .rev()
//             .map(|v| Goldilocks::from(v))
//             .collect_vec();

//         let mut wires_in = vec![vec![]; circuit.n_witness_in];
//         wires_in[addend_0_id as usize] = addend_0_witness;
//         wires_in[addend_1_id as usize] = addend_1_witness;
//         wires_in[carry_id as usize] = carry_witness;

//         let circuit_witness = {
//             let challenges = vec![GoldilocksExt2::from(2)];
//             let mut circuit_witness = CircuitWitness::new(&circuit, challenges);
//             circuit_witness.add_instance(&circuit, wires_in);
//             circuit_witness
//         };

//         circuit_witness.check_correctness(&circuit);

//         // check the result correctness
//         let result_values = circuit_witness.output_layer_witness_ref().instances[0].to_vec();
//         assert_eq!(
//             result_values,
//             [14, 17, 31, 14]
//                 .into_iter()
//                 .map(|v| Goldilocks::from(v))
//                 .collect_vec()
//         );
//     }

//     #[test]
//     fn test_add_constant_unsafe() {
//         // UInt<20, 5> (4 limbs)

//         // A + constant
//         // A = 14 | 31 | 28 | 14
//         // constant = 200
//         // big endian and represented as field elements
//         //           14 |  31  |  28  | 14
//         //              |      |      | 200
//         // result    15 |   0  |   2  | 22
//         // carry      0 |   1  |   1  |  6

//         type UInt20 = UInt<20, 5>;
//         let mut circuit_builder = CircuitBuilder::<GoldilocksExt2>::new();

//         // input wires
//         // addend_0, carry, constant
//         let (addend_0_id, addend_0_cells) =
//             circuit_builder.create_witness_in(UInt20::N_OPERAND_CELLS);
//         let (carry_id, carry_cells) =
//             circuit_builder.create_witness_in(AddSubConstants::<UInt20>::N_CARRY_CELLS);

//         let addend_0 = UInt20::try_from(addend_0_cells).expect("should build uint");

//         // update circuit builder
//         let result = UInt20::add_const_unsafe(
//             &mut circuit_builder,
//             &addend_0,
//             Goldilocks::from(200),
//             &carry_cells,
//         )
//         .unwrap();
//         circuit_builder.configure();
//         let circuit = Circuit::new(&circuit_builder);

//         // generate witness
//         // calling rev() to make things little endian representation
//         let addend_0_witness = vec![14, 31, 28, 14]
//             .into_iter()
//             .rev()
//             .map(|v| Goldilocks::from(v))
//             .collect_vec();
//         let carry_witness = vec![0, 1, 1, 6]
//             .into_iter()
//             .rev()
//             .map(|v| Goldilocks::from(v))
//             .collect_vec();

//         let mut wires_in = vec![vec![]; circuit.n_witness_in];
//         wires_in[addend_0_id as usize] = addend_0_witness;
//         wires_in[carry_id as usize] = carry_witness;

//         let circuit_witness = {
//             let challenges = vec![GoldilocksExt2::from(2)];
//             let mut circuit_witness = CircuitWitness::new(&circuit, challenges);
//             circuit_witness.add_instance(&circuit, wires_in);
//             circuit_witness
//         };

//         circuit_witness.check_correctness(&circuit);

//         // check the result correctness
//         let result_values = circuit_witness.output_layer_witness_ref().instances[0].to_vec();
//         assert_eq!(
//             result_values,
//             [22, 2, 0, 15]
//                 .into_iter()
//                 .map(|v| Goldilocks::from(v))
//                 .collect_vec()
//         );
//     }

//     #[test]
//     fn test_add_small_unsafe() {
//         // UInt<20, 5> (4 limbs)

//         // A + constant
//         // A = 14 | 31 | 28 | 14
//         // small = 200 // TODO: fix this should be < 32
//         // big endian and represented as field elements
//         //           14 |  31  |  28  | 14
//         //              |      |      | 200
//         // result    15 |   0  |   2  | 22
//         // carry      0 |   1  |   1  |  6

//         type UInt20 = UInt<20, 5>;
//         let mut circuit_builder = CircuitBuilder::<GoldilocksExt2>::new();

//         // input wires
//         // addend_0, carry, constant
//         let (addend_0_id, addend_0_cells) =
//             circuit_builder.create_witness_in(UInt20::N_OPERAND_CELLS);
//         let (small_value_id, small_value_cell) = circuit_builder.create_witness_in(1);
//         let (carry_id, carry_cells) =
//             circuit_builder.create_witness_in(AddSubConstants::<UInt20>::N_CARRY_CELLS);

//         let addend_0 = UInt20::try_from(addend_0_cells).expect("should build uint");

//         // update circuit builder
//         let result = UInt20::add_cell_unsafe(
//             &mut circuit_builder,
//             &addend_0,
//             small_value_cell[0],
//             &carry_cells,
//         )
//         .unwrap();
//         circuit_builder.configure();
//         let circuit = Circuit::new(&circuit_builder);

//         // generate witness
//         // calling rev() to make things little endian representation
//         let addend_0_witness = vec![14, 31, 28, 14]
//             .into_iter()
//             .rev()
//             .map(|v| Goldilocks::from(v))
//             .collect_vec();
//         let small_value_witness = vec![200]
//             .into_iter()
//             .map(|v| Goldilocks::from(v))
//             .collect_vec();
//         let carry_witness = vec![0, 1, 1, 6]
//             .into_iter()
//             .rev()
//             .map(|v| Goldilocks::from(v))
//             .collect_vec();

//         let mut wires_in = vec![vec![]; circuit.n_witness_in];
//         wires_in[addend_0_id as usize] = addend_0_witness;
//         wires_in[small_value_id as usize] = small_value_witness;
//         wires_in[carry_id as usize] = carry_witness;

//         let circuit_witness = {
//             let challenges = vec![GoldilocksExt2::from(2)];
//             let mut circuit_witness = CircuitWitness::new(&circuit, challenges);
//             circuit_witness.add_instance(&circuit, wires_in);
//             circuit_witness
//         };

//         circuit_witness.check_correctness(&circuit);

//         // check the result correctness
//         let result_values = circuit_witness.output_layer_witness_ref().instances[0].to_vec();
//         assert_eq!(
//             result_values,
//             [22, 2, 0, 15]
//                 .into_iter()
//                 .map(|v| Goldilocks::from(v))
//                 .collect_vec()
//         );
//     }

//     #[test]
//     fn test_sub_unsafe() {
//         // A - B
//         // big endian and represented as field elements
//         //           9  |  20  |  26  | 30
//         //           5  |  30  |  28  | 10
//         // result    3  |  21  |  30  | 20
//         // borrow    0  |   1  |   1  |  0

//         // build the circuit
//         type UInt20 = UInt<20, 5>;
//         let mut circuit_builder = CircuitBuilder::<GoldilocksExt2>::new();

//         // input wires
//         // minuend, subtrahend, borrow
//         let (minuend_id, minuend_cells) =
//             circuit_builder.create_witness_in(UInt20::N_OPERAND_CELLS);
//         let (subtrahend_id, subtrahend_cells) =
//             circuit_builder.create_witness_in(UInt20::N_OPERAND_CELLS);
//         // |Carry| == |Borrow|
//         let (borrow_id, borrow_cells) =
//             circuit_builder.create_witness_in(AddSubConstants::<UInt20>::N_CARRY_CELLS);

//         let minuend = UInt20::try_from(minuend_cells).expect("should build uint");
//         let subtrahend = UInt20::try_from(subtrahend_cells).expect("should build uint");

//         // update the circuit builder
//         let result =
//             UInt20::sub_unsafe(&mut circuit_builder, &minuend, &subtrahend, &borrow_cells).unwrap();
//         circuit_builder.configure();
//         let circuit = Circuit::new(&circuit_builder);

//         // generate witness
//         // calling rev() to make things little endian representation
//         let minuend_witness = vec![9, 20, 26, 30]
//             .into_iter()
//             .rev()
//             .map(|v| Goldilocks::from(v))
//             .collect_vec();
//         let subtrahend_witness = vec![5, 30, 28, 10]
//             .into_iter()
//             .rev()
//             .map(|v| Goldilocks::from(v))
//             .collect();
//         let borrow_witness = vec![0, 1, 1, 0]
//             .into_iter()
//             .rev()
//             .map(|v| Goldilocks::from(v))
//             .collect_vec();

//         let mut wires_in = vec![vec![]; circuit.n_witness_in];
//         wires_in[minuend_id as usize] = minuend_witness;
//         wires_in[subtrahend_id as usize] = subtrahend_witness;
//         wires_in[borrow_id as usize] = borrow_witness;

//         let circuit_witness = {
//             let challenges = vec![GoldilocksExt2::from(2)];
//             let mut circuit_witness = CircuitWitness::new(&circuit, challenges);
//             circuit_witness.add_instance(&circuit, wires_in);
//             circuit_witness
//         };

//         circuit_witness.check_correctness(&circuit);

//         // check the result correctness
//         let result_values = circuit_witness.output_layer_witness_ref().instances[0].to_vec();
//         assert_eq!(
//             result_values,
//             [20, 30, 21, 3]
//                 .into_iter()
//                 .map(|v| Goldilocks::from(v))
//                 .collect_vec()
//         );
//     }
// }
=======
#[cfg(test)]
mod tests {
    use crate::uint::{constants::AddSubConstants, UInt};
    use gkr::structs::{Circuit, CircuitWitness};
    use goldilocks::{Goldilocks, GoldilocksExt2};
    use itertools::Itertools;
    use multilinear_extensions::mle::{DenseMultilinearExtension, IntoMLE};
    use simple_frontend::structs::CircuitBuilder;

    #[test]
    fn test_add_unsafe() {
        // UInt<20, 5> (4 limbs)

        // A (big-endian representation)
        // 01001 | 10100 | 11010 | 11110

        // B (big-endian representation)
        // 00101 | 01010 | 10110 | 10000

        // A + B
        // big endian and represented as field elements
        //           9  |  20  |  26  | 30
        //           5  |  10  |  22  | 16
        // result   14  |  31  |  17  | 14
        // carry    0   |  0   |   1  |  1

        // build the circuit
        type UInt20 = UInt<20, 5>;
        let mut circuit_builder = CircuitBuilder::<GoldilocksExt2>::new();

        // input wires
        // addend_0, addend_1, carry
        let (addend_0_id, addend_0_cells) =
            circuit_builder.create_witness_in(UInt20::N_OPERAND_CELLS);
        let (addend_1_id, addend_1_cells) =
            circuit_builder.create_witness_in(UInt20::N_OPERAND_CELLS);
        let (carry_id, carry_cells) =
            circuit_builder.create_witness_in(AddSubConstants::<UInt20>::N_CARRY_CELLS);

        let addend_0 = UInt20::try_from(addend_0_cells).expect("should build uint");
        let addend_1 = UInt20::try_from(addend_1_cells).expect("should build uint");

        // update circuit builder with circuit instructions
        let _ =
            UInt20::add_unsafe(&mut circuit_builder, &addend_0, &addend_1, &carry_cells).unwrap();
        circuit_builder.configure();
        let circuit = Circuit::new(&circuit_builder);

        // generate witness
        // calling rev() to make things little endian representation
        let addend_0_witness = vec![9, 20, 26, 30]
            .into_iter()
            .rev()
            .map(|v| Goldilocks::from(v))
            .collect_vec();
        let addend_1_witness = vec![5, 10, 22, 16]
            .into_iter()
            .rev()
            .map(|v| Goldilocks::from(v))
            .collect_vec();
        let carry_witness = vec![0, 0, 1, 1]
            .into_iter()
            .rev()
            .map(|v| Goldilocks::from(v))
            .collect_vec();

        let mut wires_in = vec![DenseMultilinearExtension::default(); circuit.n_witness_in];
        wires_in[addend_0_id as usize] = addend_0_witness.into_mle();
        wires_in[addend_1_id as usize] = addend_1_witness.into_mle();
        wires_in[carry_id as usize] = carry_witness.into_mle();

        let circuit_witness = {
            let challenges = vec![GoldilocksExt2::from(2)];
            let mut circuit_witness = CircuitWitness::new(&circuit, challenges);
            circuit_witness.add_instance(&circuit, wires_in);
            circuit_witness
        };

        circuit_witness.check_correctness(&circuit);

        // check the result correctness
        let result_values = circuit_witness
            .output_layer_witness_ref()
            .get_base_field_vec();
        assert_eq!(
            result_values,
            [14, 17, 31, 14]
                .into_iter()
                .map(|v| Goldilocks::from(v))
                .collect_vec()
        );
    }

    #[test]
    fn test_add_constant_unsafe() {
        // UInt<20, 5> (4 limbs)

        // A + constant
        // A = 14 | 31 | 28 | 14
        // constant = 200
        // big endian and represented as field elements
        //           14 |  31  |  28  | 14
        //              |      |      | 200
        // result    15 |   0  |   2  | 22
        // carry      0 |   1  |   1  |  6

        type UInt20 = UInt<20, 5>;
        let mut circuit_builder = CircuitBuilder::<GoldilocksExt2>::new();

        // input wires
        // addend_0, carry, constant
        let (addend_0_id, addend_0_cells) =
            circuit_builder.create_witness_in(UInt20::N_OPERAND_CELLS);
        let (carry_id, carry_cells) =
            circuit_builder.create_witness_in(AddSubConstants::<UInt20>::N_CARRY_CELLS);

        let addend_0 = UInt20::try_from(addend_0_cells).expect("should build uint");

        // update circuit builder
        let _ = UInt20::add_const_unsafe(
            &mut circuit_builder,
            &addend_0,
            Goldilocks::from(200),
            &carry_cells,
        )
        .unwrap();
        circuit_builder.configure();
        let circuit = Circuit::new(&circuit_builder);

        // generate witness
        // calling rev() to make things little endian representation
        let addend_0_witness = vec![14, 31, 28, 14]
            .into_iter()
            .rev()
            .map(|v| Goldilocks::from(v))
            .collect_vec();
        let carry_witness = vec![0, 1, 1, 6]
            .into_iter()
            .rev()
            .map(|v| Goldilocks::from(v))
            .collect_vec();

        let mut wires_in = vec![DenseMultilinearExtension::default(); circuit.n_witness_in];
        wires_in[addend_0_id as usize] = addend_0_witness.into_mle();
        wires_in[carry_id as usize] = carry_witness.into_mle();

        let circuit_witness = {
            let challenges = vec![GoldilocksExt2::from(2)];
            let mut circuit_witness = CircuitWitness::new(&circuit, challenges);
            circuit_witness.add_instance(&circuit, wires_in);
            circuit_witness
        };

        circuit_witness.check_correctness(&circuit);

        // check the result correctness
        let result_values = circuit_witness
            .output_layer_witness_ref()
            .get_base_field_vec();
        assert_eq!(
            result_values,
            [22, 2, 0, 15]
                .into_iter()
                .map(|v| Goldilocks::from(v))
                .collect_vec()
        );
    }

    #[test]
    fn test_add_small_unsafe() {
        // UInt<20, 5> (4 limbs)

        // A + constant
        // A = 14 | 31 | 28 | 14
        // small = 200 // TODO: fix this should be < 32
        // big endian and represented as field elements
        //           14 |  31  |  28  | 14
        //              |      |      | 200
        // result    15 |   0  |   2  | 22
        // carry      0 |   1  |   1  |  6

        type UInt20 = UInt<20, 5>;
        let mut circuit_builder = CircuitBuilder::<GoldilocksExt2>::new();

        // input wires
        // addend_0, carry, constant
        let (addend_0_id, addend_0_cells) =
            circuit_builder.create_witness_in(UInt20::N_OPERAND_CELLS);
        let (small_value_id, small_value_cell) = circuit_builder.create_witness_in(1);
        let (carry_id, carry_cells) =
            circuit_builder.create_witness_in(AddSubConstants::<UInt20>::N_CARRY_CELLS);

        let addend_0 = UInt20::try_from(addend_0_cells).expect("should build uint");

        // update circuit builder
        let _ = UInt20::add_cell_unsafe(
            &mut circuit_builder,
            &addend_0,
            small_value_cell[0],
            &carry_cells,
        )
        .unwrap();
        circuit_builder.configure();
        let circuit = Circuit::new(&circuit_builder);

        // generate witness
        // calling rev() to make things little endian representation
        let addend_0_witness = vec![14, 31, 28, 14]
            .into_iter()
            .rev()
            .map(|v| Goldilocks::from(v))
            .collect_vec();
        let small_value_witness = vec![200]
            .into_iter()
            .map(|v| Goldilocks::from(v))
            .collect_vec();
        let carry_witness = vec![0, 1, 1, 6]
            .into_iter()
            .rev()
            .map(|v| Goldilocks::from(v))
            .collect_vec();

        let mut wires_in = vec![DenseMultilinearExtension::default(); circuit.n_witness_in];
        wires_in[addend_0_id as usize] = addend_0_witness.into_mle();
        wires_in[small_value_id as usize] = small_value_witness.into_mle();
        wires_in[carry_id as usize] = carry_witness.into_mle();

        let circuit_witness = {
            let challenges = vec![GoldilocksExt2::from(2)];
            let mut circuit_witness = CircuitWitness::new(&circuit, challenges);
            circuit_witness.add_instance(&circuit, wires_in);
            circuit_witness
        };

        circuit_witness.check_correctness(&circuit);

        // check the result correctness
        let result_values = circuit_witness
            .output_layer_witness_ref()
            .get_base_field_vec();
        assert_eq!(
            result_values,
            [22, 2, 0, 15]
                .into_iter()
                .map(|v| Goldilocks::from(v))
                .collect_vec()
        );
    }

    #[test]
    fn test_sub_unsafe() {
        // A - B
        // big endian and represented as field elements
        //           9  |  20  |  26  | 30
        //           5  |  30  |  28  | 10
        // result    3  |  21  |  30  | 20
        // borrow    0  |   1  |   1  |  0

        // build the circuit
        type UInt20 = UInt<20, 5>;
        let mut circuit_builder = CircuitBuilder::<GoldilocksExt2>::new();

        // input wires
        // minuend, subtrahend, borrow
        let (minuend_id, minuend_cells) =
            circuit_builder.create_witness_in(UInt20::N_OPERAND_CELLS);
        let (subtrahend_id, subtrahend_cells) =
            circuit_builder.create_witness_in(UInt20::N_OPERAND_CELLS);
        // |Carry| == |Borrow|
        let (borrow_id, borrow_cells) =
            circuit_builder.create_witness_in(AddSubConstants::<UInt20>::N_CARRY_CELLS);

        let minuend = UInt20::try_from(minuend_cells).expect("should build uint");
        let subtrahend = UInt20::try_from(subtrahend_cells).expect("should build uint");

        // update the circuit builder
        let _ =
            UInt20::sub_unsafe(&mut circuit_builder, &minuend, &subtrahend, &borrow_cells).unwrap();
        circuit_builder.configure();
        let circuit = Circuit::new(&circuit_builder);

        // generate witness
        // calling rev() to make things little endian representation
        let minuend_witness = vec![9, 20, 26, 30]
            .into_iter()
            .rev()
            .map(|v| Goldilocks::from(v))
            .collect_vec();
        let subtrahend_witness = vec![5, 30, 28, 10]
            .into_iter()
            .rev()
            .map(|v| Goldilocks::from(v))
            .collect_vec();
        let borrow_witness = vec![0, 1, 1, 0]
            .into_iter()
            .rev()
            .map(|v| Goldilocks::from(v))
            .collect_vec();

        let mut wires_in = vec![DenseMultilinearExtension::default(); circuit.n_witness_in];
        wires_in[minuend_id as usize] = minuend_witness.into_mle();
        wires_in[subtrahend_id as usize] = subtrahend_witness.into_mle();
        wires_in[borrow_id as usize] = borrow_witness.into_mle();

        let circuit_witness = {
            let challenges = vec![GoldilocksExt2::from(2)];
            let mut circuit_witness = CircuitWitness::new(&circuit, challenges);
            circuit_witness.add_instance(&circuit, wires_in);
            circuit_witness
        };

        circuit_witness.check_correctness(&circuit);

        // check the result correctness
        let result_values = circuit_witness
            .output_layer_witness_ref()
            .get_base_field_vec();
        assert_eq!(
            result_values,
            [20, 30, 21, 3]
                .into_iter()
                .map(|v| Goldilocks::from(v))
                .collect_vec()
        );
    }
}
>>>>>>> 392c770e
<|MERGE_RESOLUTION|>--- conflicted
+++ resolved
@@ -324,7 +324,6 @@
     }
 }
 
-<<<<<<< HEAD
 // #[cfg(test)]
 // mod tests {
 //     use crate::uint::{constants::AddSubConstants, UInt};
@@ -641,332 +640,4 @@
 //                 .collect_vec()
 //         );
 //     }
-// }
-=======
-#[cfg(test)]
-mod tests {
-    use crate::uint::{constants::AddSubConstants, UInt};
-    use gkr::structs::{Circuit, CircuitWitness};
-    use goldilocks::{Goldilocks, GoldilocksExt2};
-    use itertools::Itertools;
-    use multilinear_extensions::mle::{DenseMultilinearExtension, IntoMLE};
-    use simple_frontend::structs::CircuitBuilder;
-
-    #[test]
-    fn test_add_unsafe() {
-        // UInt<20, 5> (4 limbs)
-
-        // A (big-endian representation)
-        // 01001 | 10100 | 11010 | 11110
-
-        // B (big-endian representation)
-        // 00101 | 01010 | 10110 | 10000
-
-        // A + B
-        // big endian and represented as field elements
-        //           9  |  20  |  26  | 30
-        //           5  |  10  |  22  | 16
-        // result   14  |  31  |  17  | 14
-        // carry    0   |  0   |   1  |  1
-
-        // build the circuit
-        type UInt20 = UInt<20, 5>;
-        let mut circuit_builder = CircuitBuilder::<GoldilocksExt2>::new();
-
-        // input wires
-        // addend_0, addend_1, carry
-        let (addend_0_id, addend_0_cells) =
-            circuit_builder.create_witness_in(UInt20::N_OPERAND_CELLS);
-        let (addend_1_id, addend_1_cells) =
-            circuit_builder.create_witness_in(UInt20::N_OPERAND_CELLS);
-        let (carry_id, carry_cells) =
-            circuit_builder.create_witness_in(AddSubConstants::<UInt20>::N_CARRY_CELLS);
-
-        let addend_0 = UInt20::try_from(addend_0_cells).expect("should build uint");
-        let addend_1 = UInt20::try_from(addend_1_cells).expect("should build uint");
-
-        // update circuit builder with circuit instructions
-        let _ =
-            UInt20::add_unsafe(&mut circuit_builder, &addend_0, &addend_1, &carry_cells).unwrap();
-        circuit_builder.configure();
-        let circuit = Circuit::new(&circuit_builder);
-
-        // generate witness
-        // calling rev() to make things little endian representation
-        let addend_0_witness = vec![9, 20, 26, 30]
-            .into_iter()
-            .rev()
-            .map(|v| Goldilocks::from(v))
-            .collect_vec();
-        let addend_1_witness = vec![5, 10, 22, 16]
-            .into_iter()
-            .rev()
-            .map(|v| Goldilocks::from(v))
-            .collect_vec();
-        let carry_witness = vec![0, 0, 1, 1]
-            .into_iter()
-            .rev()
-            .map(|v| Goldilocks::from(v))
-            .collect_vec();
-
-        let mut wires_in = vec![DenseMultilinearExtension::default(); circuit.n_witness_in];
-        wires_in[addend_0_id as usize] = addend_0_witness.into_mle();
-        wires_in[addend_1_id as usize] = addend_1_witness.into_mle();
-        wires_in[carry_id as usize] = carry_witness.into_mle();
-
-        let circuit_witness = {
-            let challenges = vec![GoldilocksExt2::from(2)];
-            let mut circuit_witness = CircuitWitness::new(&circuit, challenges);
-            circuit_witness.add_instance(&circuit, wires_in);
-            circuit_witness
-        };
-
-        circuit_witness.check_correctness(&circuit);
-
-        // check the result correctness
-        let result_values = circuit_witness
-            .output_layer_witness_ref()
-            .get_base_field_vec();
-        assert_eq!(
-            result_values,
-            [14, 17, 31, 14]
-                .into_iter()
-                .map(|v| Goldilocks::from(v))
-                .collect_vec()
-        );
-    }
-
-    #[test]
-    fn test_add_constant_unsafe() {
-        // UInt<20, 5> (4 limbs)
-
-        // A + constant
-        // A = 14 | 31 | 28 | 14
-        // constant = 200
-        // big endian and represented as field elements
-        //           14 |  31  |  28  | 14
-        //              |      |      | 200
-        // result    15 |   0  |   2  | 22
-        // carry      0 |   1  |   1  |  6
-
-        type UInt20 = UInt<20, 5>;
-        let mut circuit_builder = CircuitBuilder::<GoldilocksExt2>::new();
-
-        // input wires
-        // addend_0, carry, constant
-        let (addend_0_id, addend_0_cells) =
-            circuit_builder.create_witness_in(UInt20::N_OPERAND_CELLS);
-        let (carry_id, carry_cells) =
-            circuit_builder.create_witness_in(AddSubConstants::<UInt20>::N_CARRY_CELLS);
-
-        let addend_0 = UInt20::try_from(addend_0_cells).expect("should build uint");
-
-        // update circuit builder
-        let _ = UInt20::add_const_unsafe(
-            &mut circuit_builder,
-            &addend_0,
-            Goldilocks::from(200),
-            &carry_cells,
-        )
-        .unwrap();
-        circuit_builder.configure();
-        let circuit = Circuit::new(&circuit_builder);
-
-        // generate witness
-        // calling rev() to make things little endian representation
-        let addend_0_witness = vec![14, 31, 28, 14]
-            .into_iter()
-            .rev()
-            .map(|v| Goldilocks::from(v))
-            .collect_vec();
-        let carry_witness = vec![0, 1, 1, 6]
-            .into_iter()
-            .rev()
-            .map(|v| Goldilocks::from(v))
-            .collect_vec();
-
-        let mut wires_in = vec![DenseMultilinearExtension::default(); circuit.n_witness_in];
-        wires_in[addend_0_id as usize] = addend_0_witness.into_mle();
-        wires_in[carry_id as usize] = carry_witness.into_mle();
-
-        let circuit_witness = {
-            let challenges = vec![GoldilocksExt2::from(2)];
-            let mut circuit_witness = CircuitWitness::new(&circuit, challenges);
-            circuit_witness.add_instance(&circuit, wires_in);
-            circuit_witness
-        };
-
-        circuit_witness.check_correctness(&circuit);
-
-        // check the result correctness
-        let result_values = circuit_witness
-            .output_layer_witness_ref()
-            .get_base_field_vec();
-        assert_eq!(
-            result_values,
-            [22, 2, 0, 15]
-                .into_iter()
-                .map(|v| Goldilocks::from(v))
-                .collect_vec()
-        );
-    }
-
-    #[test]
-    fn test_add_small_unsafe() {
-        // UInt<20, 5> (4 limbs)
-
-        // A + constant
-        // A = 14 | 31 | 28 | 14
-        // small = 200 // TODO: fix this should be < 32
-        // big endian and represented as field elements
-        //           14 |  31  |  28  | 14
-        //              |      |      | 200
-        // result    15 |   0  |   2  | 22
-        // carry      0 |   1  |   1  |  6
-
-        type UInt20 = UInt<20, 5>;
-        let mut circuit_builder = CircuitBuilder::<GoldilocksExt2>::new();
-
-        // input wires
-        // addend_0, carry, constant
-        let (addend_0_id, addend_0_cells) =
-            circuit_builder.create_witness_in(UInt20::N_OPERAND_CELLS);
-        let (small_value_id, small_value_cell) = circuit_builder.create_witness_in(1);
-        let (carry_id, carry_cells) =
-            circuit_builder.create_witness_in(AddSubConstants::<UInt20>::N_CARRY_CELLS);
-
-        let addend_0 = UInt20::try_from(addend_0_cells).expect("should build uint");
-
-        // update circuit builder
-        let _ = UInt20::add_cell_unsafe(
-            &mut circuit_builder,
-            &addend_0,
-            small_value_cell[0],
-            &carry_cells,
-        )
-        .unwrap();
-        circuit_builder.configure();
-        let circuit = Circuit::new(&circuit_builder);
-
-        // generate witness
-        // calling rev() to make things little endian representation
-        let addend_0_witness = vec![14, 31, 28, 14]
-            .into_iter()
-            .rev()
-            .map(|v| Goldilocks::from(v))
-            .collect_vec();
-        let small_value_witness = vec![200]
-            .into_iter()
-            .map(|v| Goldilocks::from(v))
-            .collect_vec();
-        let carry_witness = vec![0, 1, 1, 6]
-            .into_iter()
-            .rev()
-            .map(|v| Goldilocks::from(v))
-            .collect_vec();
-
-        let mut wires_in = vec![DenseMultilinearExtension::default(); circuit.n_witness_in];
-        wires_in[addend_0_id as usize] = addend_0_witness.into_mle();
-        wires_in[small_value_id as usize] = small_value_witness.into_mle();
-        wires_in[carry_id as usize] = carry_witness.into_mle();
-
-        let circuit_witness = {
-            let challenges = vec![GoldilocksExt2::from(2)];
-            let mut circuit_witness = CircuitWitness::new(&circuit, challenges);
-            circuit_witness.add_instance(&circuit, wires_in);
-            circuit_witness
-        };
-
-        circuit_witness.check_correctness(&circuit);
-
-        // check the result correctness
-        let result_values = circuit_witness
-            .output_layer_witness_ref()
-            .get_base_field_vec();
-        assert_eq!(
-            result_values,
-            [22, 2, 0, 15]
-                .into_iter()
-                .map(|v| Goldilocks::from(v))
-                .collect_vec()
-        );
-    }
-
-    #[test]
-    fn test_sub_unsafe() {
-        // A - B
-        // big endian and represented as field elements
-        //           9  |  20  |  26  | 30
-        //           5  |  30  |  28  | 10
-        // result    3  |  21  |  30  | 20
-        // borrow    0  |   1  |   1  |  0
-
-        // build the circuit
-        type UInt20 = UInt<20, 5>;
-        let mut circuit_builder = CircuitBuilder::<GoldilocksExt2>::new();
-
-        // input wires
-        // minuend, subtrahend, borrow
-        let (minuend_id, minuend_cells) =
-            circuit_builder.create_witness_in(UInt20::N_OPERAND_CELLS);
-        let (subtrahend_id, subtrahend_cells) =
-            circuit_builder.create_witness_in(UInt20::N_OPERAND_CELLS);
-        // |Carry| == |Borrow|
-        let (borrow_id, borrow_cells) =
-            circuit_builder.create_witness_in(AddSubConstants::<UInt20>::N_CARRY_CELLS);
-
-        let minuend = UInt20::try_from(minuend_cells).expect("should build uint");
-        let subtrahend = UInt20::try_from(subtrahend_cells).expect("should build uint");
-
-        // update the circuit builder
-        let _ =
-            UInt20::sub_unsafe(&mut circuit_builder, &minuend, &subtrahend, &borrow_cells).unwrap();
-        circuit_builder.configure();
-        let circuit = Circuit::new(&circuit_builder);
-
-        // generate witness
-        // calling rev() to make things little endian representation
-        let minuend_witness = vec![9, 20, 26, 30]
-            .into_iter()
-            .rev()
-            .map(|v| Goldilocks::from(v))
-            .collect_vec();
-        let subtrahend_witness = vec![5, 30, 28, 10]
-            .into_iter()
-            .rev()
-            .map(|v| Goldilocks::from(v))
-            .collect_vec();
-        let borrow_witness = vec![0, 1, 1, 0]
-            .into_iter()
-            .rev()
-            .map(|v| Goldilocks::from(v))
-            .collect_vec();
-
-        let mut wires_in = vec![DenseMultilinearExtension::default(); circuit.n_witness_in];
-        wires_in[minuend_id as usize] = minuend_witness.into_mle();
-        wires_in[subtrahend_id as usize] = subtrahend_witness.into_mle();
-        wires_in[borrow_id as usize] = borrow_witness.into_mle();
-
-        let circuit_witness = {
-            let challenges = vec![GoldilocksExt2::from(2)];
-            let mut circuit_witness = CircuitWitness::new(&circuit, challenges);
-            circuit_witness.add_instance(&circuit, wires_in);
-            circuit_witness
-        };
-
-        circuit_witness.check_correctness(&circuit);
-
-        // check the result correctness
-        let result_values = circuit_witness
-            .output_layer_witness_ref()
-            .get_base_field_vec();
-        assert_eq!(
-            result_values,
-            [20, 30, 21, 3]
-                .into_iter()
-                .map(|v| Goldilocks::from(v))
-                .collect_vec()
-        );
-    }
-}
->>>>>>> 392c770e
+// }