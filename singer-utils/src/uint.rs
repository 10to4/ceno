--- conflicted
+++ resolved
@@ -1,10 +1,6 @@
 mod arithmetic;
 mod cmp;
-<<<<<<< HEAD
-mod constants;
-=======
 pub mod constants;
->>>>>>> 5dea054f
 mod uint;
 pub use uint::UInt;
 pub mod util;
