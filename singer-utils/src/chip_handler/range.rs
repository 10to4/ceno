use ff::Field;
use ff_ext::ExtensionField;
use simple_frontend::structs::{CellId, CircuitBuilder, MixedCell};

use crate::{
    constants::{RANGE_CHIP_BIT_WIDTH, STACK_TOP_BIT_WIDTH},
    error::UtilError,
    structs::{PCUInt, ROMHandler, TSUInt},
    uint::UInt,
};

use super::{ROMOperations, RangeChipOperations};

impl<E: ExtensionField> RangeChipOperations<E> for ROMHandler<E> {
    fn range_check_stack_top(
        &mut self,
        circuit_builder: &mut CircuitBuilder<E>,
        stack_top: MixedCell<E>,
    ) -> Result<(), UtilError> {
        self.small_range_check(circuit_builder, stack_top, STACK_TOP_BIT_WIDTH)
    }

    /// Check the range of stack values within [0, 1 << STACK_VALUE_BYTE_WIDTH * 8).
    /// Return the verified values.
    fn range_check_uint<const M: usize, const C: usize>(
        &mut self,
        circuit_builder: &mut CircuitBuilder<E>,
        uint: &UInt<M, C>,
        range_value_witness: Option<&[CellId]>,
    ) -> Result<UInt<M, C>, UtilError>
    where
        E: ExtensionField,
    {
        let n_cell = (M + C - 1) / C;
        if C <= RANGE_CHIP_BIT_WIDTH {
            for value in uint.values().iter().take(n_cell - 1) {
                self.small_range_check(circuit_builder, (*value).into(), C)?;
            }
            self.small_range_check(circuit_builder, uint.values()[n_cell - 1].into(), M % C)?;
            Ok((*uint).clone())
        } else if let Some(range_values) = range_value_witness {
            let range_value = UInt::<M, C>::from_range_values(circuit_builder, range_values)?;
            // TODO: use the self paradigm here
            UInt::<M, C>::assert_eq(circuit_builder, uint, &range_value)?;
            let b: usize = M.min(C);
            let chunk_size = (b + RANGE_CHIP_BIT_WIDTH - 1) / RANGE_CHIP_BIT_WIDTH;
            for chunk in range_values.chunks(chunk_size) {
                for i in 0..chunk_size - 1 {
                    self.small_range_check(circuit_builder, chunk[i].into(), RANGE_CHIP_BIT_WIDTH)?;
                }
                self.small_range_check(
                    circuit_builder,
                    chunk[chunk_size - 1].into(),
                    b - (chunk_size - 1) * RANGE_CHIP_BIT_WIDTH,
                )?;
            }
            Ok(range_value)
        } else {
            Err(UtilError::ChipHandlerError)
        }
    }

    fn range_check_bytes(
        &mut self,
        circuit_builder: &mut CircuitBuilder<E>,
        bytes: &[CellId],
    ) -> Result<(), UtilError> {
        for byte in bytes {
            self.small_range_check(circuit_builder, (*byte).into(), 8)?;
        }
        Ok(())
    }

    fn range_check_table_item(&mut self, circuit_builder: &mut CircuitBuilder<E>, item: CellId) {
        self.rom_load(circuit_builder, &[], &[item]);
    }
}

impl<E: ExtensionField> ROMHandler<E> {
    fn small_range_check(
        &mut self,
        circuit_builder: &mut CircuitBuilder<E>,
        value: MixedCell<E>,
        bit_width: usize,
    ) -> Result<(), UtilError> {
        if bit_width > RANGE_CHIP_BIT_WIDTH {
            return Err(UtilError::ChipHandlerError);
        }
        let items = [value.mul(E::BaseField::from(1 << (RANGE_CHIP_BIT_WIDTH - bit_width)))];
        self.rom_load_mixed(circuit_builder, &[], &items);
        Ok(())
    }
}

impl<Ext: ExtensionField> ROMHandler<Ext> {
    pub fn add_pc_const(
        circuit_builder: &mut CircuitBuilder<Ext>,
        pc: &PCUInt,
        constant: i64,
        witness: &[CellId],
    ) -> Result<PCUInt, UtilError> {
        // TODO: why unsafe here?
        let carry = PCUInt::extract_unsafe_carry(witness);
        PCUInt::add_const_unsafe(
            circuit_builder,
            &pc,
            i64_to_base_field::<Ext>(constant),
            carry,
        )
    }

    pub fn add_ts_with_const(
        &mut self,
        circuit_builder: &mut CircuitBuilder<Ext>,
        ts: &TSUInt,
        constant: i64,
        witness: &[CellId],
    ) -> Result<TSUInt, UtilError> {
<<<<<<< HEAD
        // TODO: why safe but with unsafe carry
        // TODO: there must be a bug here
        let carry = TSUInt::extract_unsafe_carry(witness);
        TSUInt::add_const(
=======
        //let carry = UIntAddSub::<TSUInt>::extract_unsafe_carry(witness);
        UIntAddSub::<TSUInt>::add_const(
>>>>>>> e5e160a1
            circuit_builder,
            self,
            &ts,
            i64_to_base_field::<Ext>(constant),
            witness,
        )
    }

    pub fn non_zero(
        &mut self,
        circuit_builder: &mut CircuitBuilder<Ext>,
        val: CellId,
        wit: CellId,
    ) -> Result<CellId, UtilError> {
        let prod = circuit_builder.create_cell();
        circuit_builder.mul2(prod, val, wit, Ext::BaseField::ONE);
        self.small_range_check(circuit_builder, prod.into(), 1)?;

        let statement = circuit_builder.create_cell();
        // If val != 0, then prod = 1. => assert!( val (prod - 1) = 0 )
        circuit_builder.mul2(statement, val, prod, Ext::BaseField::ONE);
        circuit_builder.add(statement, val, -Ext::BaseField::ONE);
        circuit_builder.assert_const(statement, 0);
        Ok(prod)
    }
}

fn i64_to_base_field<E: ExtensionField>(x: i64) -> E::BaseField {
    if x >= 0 {
        E::BaseField::from(x as u64)
    } else {
        -E::BaseField::from((-x) as u64)
    }
}<|MERGE_RESOLUTION|>--- conflicted
+++ resolved
@@ -116,15 +116,10 @@
         constant: i64,
         witness: &[CellId],
     ) -> Result<TSUInt, UtilError> {
-<<<<<<< HEAD
         // TODO: why safe but with unsafe carry
         // TODO: there must be a bug here
-        let carry = TSUInt::extract_unsafe_carry(witness);
+        // let carry = TSUInt::extract_unsafe_carry(witness);
         TSUInt::add_const(
-=======
-        //let carry = UIntAddSub::<TSUInt>::extract_unsafe_carry(witness);
-        UIntAddSub::<TSUInt>::add_const(
->>>>>>> e5e160a1
             circuit_builder,
             self,
             &ts,
