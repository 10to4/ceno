--- conflicted
+++ resolved
@@ -70,7 +70,7 @@
         Ok(())
     }
 
-    fn range_check_table_item(&mut self, circuit_builder: &mut CircuitBuilder<F>, item: CellId) {
+    fn range_check_table_item(&mut self, circuit_builder: &mut CircuitBuilder<E>, item: CellId) {
         self.rom_load(circuit_builder, &[], &[item]);
     }
 }
@@ -85,15 +85,8 @@
         if bit_width > RANGE_CHIP_BIT_WIDTH {
             return Err(UtilError::ChipHandlerError);
         }
-<<<<<<< HEAD
-        let items = [value.mul(F::BaseField::from(1 << (RANGE_CHIP_BIT_WIDTH - bit_width)))];
+        let items = [value.mul(E::BaseField::from(1 << (RANGE_CHIP_BIT_WIDTH - bit_width)))];
         self.rom_load_mixed(circuit_builder, &[], &items);
-=======
-        let out = circuit_builder.create_ext_cell();
-        let items = [value.mul(E::BaseField::from(1 << (RANGE_CHIP_BIT_WIDTH - bit_width)))];
-        circuit_builder.rlc_mixed(&out, &items, self.challenge.record_rlc);
-        self.records.push(out);
->>>>>>> 15f03fcd
         Ok(())
     }
 }
