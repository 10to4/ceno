--- conflicted
+++ resolved
@@ -18,13 +18,9 @@
     uint::constants::AddSubConstants,
     structs::{ChipChallenges, InstOutChipType, StackUInt, TSUInt},
 };
-<<<<<<< HEAD
 use std::cell::RefCell;
 use std::rc::Rc;
-use std::{mem, sync::Arc};
-=======
 use std::{collections::BTreeMap, mem, sync::Arc};
->>>>>>> 28087246
 
 use crate::{
     component::{
