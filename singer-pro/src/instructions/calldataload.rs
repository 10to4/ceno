use ff_ext::ExtensionField;
use gkr::structs::Circuit;
use paste::paste;
use simple_frontend::structs::CircuitBuilder;
use singer_utils::chip_handler::calldata::CalldataChip;
use singer_utils::{
    chips::IntoEnumIterator,
    constants::OpcodeType,
    register_witness,
    structs::{ChipChallenges, InstOutChipType, StackUInt, TSUInt, UInt64},
};
<<<<<<< HEAD
use std::cell::RefCell;
use std::rc::Rc;
use std::sync::Arc;
=======
use std::{collections::BTreeMap, sync::Arc};
>>>>>>> 28087246

use crate::{
    component::{FromPredInst, FromWitness, InstCircuit, InstLayout, ToSuccInst},
    error::ZKVMError,
    utils::add_assign_each_cell,
};

use super::{Instruction, InstructionGraph};

impl<E: ExtensionField> InstructionGraph<E> for CalldataloadInstruction {
    type InstType = Self;
}

pub struct CalldataloadInstruction;

register_witness!(
    CalldataloadInstruction,
    phase0 {
        data => StackUInt::N_OPERAND_CELLS
    }
);

impl<E: ExtensionField> Instruction<E> for CalldataloadInstruction {
    const OPCODE: OpcodeType = OpcodeType::CALLDATALOAD;
    const NAME: &'static str = "CALLDATALOAD";
    fn construct_circuit(challenges: ChipChallenges) -> Result<InstCircuit<E>, ZKVMError> {
        let mut circuit_builder = CircuitBuilder::new();

        // From witness
        let (phase0_wire_id, phase0) = circuit_builder.create_witness_in(Self::phase0_size());
        // From predesessor instruction
        let (memory_ts_id, memory_ts) = circuit_builder.create_witness_in(TSUInt::N_OPERAND_CELLS);
        let (offset_id, offset) = circuit_builder.create_witness_in(UInt64::N_OPERAND_CELLS);

        let mut rom_handler = Rc::new(RefCell::new(
            singer_utils::chip_handler::rom_handler::ROMHandler::new(challenges.clone()),
        ));

        // instantiate chips
        let calldata_chip = CalldataChip::new(rom_handler.clone());

        // CallDataLoad check (offset, data)
        let data = &phase0[Self::phase0_data()];
        calldata_chip.load(&mut circuit_builder, &offset, data);

        // To successor instruction
        let (data_copy_id, data_copy) = circuit_builder.create_witness_out(data.len());
        add_assign_each_cell(&mut circuit_builder, &data_copy, &data);
        let (next_memory_ts_id, next_memory_ts) =
            circuit_builder.create_witness_out(TSUInt::N_OPERAND_CELLS);
        add_assign_each_cell(&mut circuit_builder, &next_memory_ts, &memory_ts);

        // To chips
        let rom_id = rom_handler.borrow_mut().finalize(&mut circuit_builder);
        circuit_builder.configure();

        let mut to_chip_ids = vec![None; InstOutChipType::iter().count()];
        to_chip_ids[InstOutChipType::ROMInput as usize] = rom_id;

        Ok(InstCircuit {
            circuit: Arc::new(Circuit::new(&circuit_builder)),
            layout: InstLayout {
                from_pred_inst: FromPredInst {
                    memory_ts_id,
                    stack_operand_ids: vec![offset_id],
                },
                from_witness: FromWitness {
                    phase_ids: vec![phase0_wire_id],
                },
                from_public_io: None,

                to_chip_ids,
                to_succ_inst: ToSuccInst {
                    next_memory_ts_id,
                    stack_result_ids: vec![data_copy_id],
                },
                to_bb_final: None,
                to_acc_dup: None,
                to_acc_ooo: None,
            },
        })
    }
}<|MERGE_RESOLUTION|>--- conflicted
+++ resolved
@@ -9,13 +9,9 @@
     register_witness,
     structs::{ChipChallenges, InstOutChipType, StackUInt, TSUInt, UInt64},
 };
-<<<<<<< HEAD
 use std::cell::RefCell;
 use std::rc::Rc;
-use std::sync::Arc;
-=======
 use std::{collections::BTreeMap, sync::Arc};
->>>>>>> 28087246
 
 use crate::{
     component::{FromPredInst, FromWitness, InstCircuit, InstLayout, ToSuccInst},
