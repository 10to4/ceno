use std::{collections::HashMap, mem};

use ff_ext::ExtensionField;
use gkr_graph::structs::{CircuitGraphBuilder, NodeOutputType, PredType};
use itertools::Itertools;
use singer_utils::{chips::SingerChipBuilder, constants::OpcodeType, structs::ChipChallenges};

use crate::{
    component::{AccessoryCircuit, InstCircuit},
    error::ZKVMError,
    CircuitWitnessIn, SingerParams,
};

use self::{
    add::AddInstruction, calldataload::CalldataloadInstruction, gt::GtInstruction,
    jump::JumpInstruction, jumpi::JumpiInstruction, mstore::MstoreInstruction,
};

// arithmetic
pub mod add;

// bitwise
pub mod gt;

// control
pub mod jump;
pub mod jumpi;

// memory
pub mod mstore;

// system
pub mod calldataload;
pub mod ret;

pub mod unknown;

#[derive(Clone, Debug)]
pub struct SingerInstCircuitBuilder<E: ExtensionField> {
    /// Opcode circuits
    pub(crate) insts_circuits: HashMap<u8, (InstCircuit<E>, Vec<AccessoryCircuit<E>>)>,
    pub(crate) challenges: ChipChallenges,
}

impl<E: ExtensionField> SingerInstCircuitBuilder<E> {
    pub fn new(challenges: ChipChallenges) -> Result<Self, ZKVMError> {
        let mut insts_circuits = HashMap::new();
        insts_circuits.insert(0x01, AddInstruction::construct_circuits(challenges)?);
        insts_circuits.insert(0x11, GtInstruction::construct_circuits(challenges)?);
        insts_circuits.insert(
            0x35,
            CalldataloadInstruction::construct_circuits(challenges)?,
        );
        insts_circuits.insert(0x52, MstoreInstruction::construct_circuits(challenges)?);
        insts_circuits.insert(0x56, JumpInstruction::construct_circuits(challenges)?);
        insts_circuits.insert(0x57, JumpiInstruction::construct_circuits(challenges)?);

        Ok(Self {
            insts_circuits,
            challenges,
        })
    }
}

pub(crate) fn construct_inst_graph_and_witness<E: ExtensionField>(
    opcode: u8,
    graph_builder: &mut CircuitGraphBuilder<E>,
    chip_builder: &mut SingerChipBuilder<E>,
    inst_circuit: &InstCircuit<E>,
    acc_circuits: &[AccessoryCircuit<E>],
    preds: Vec<PredType>,
    sources: Vec<CircuitWitnessIn<E::BaseField>>,
    real_challenges: &[E],
    real_n_instances: usize,
    params: &SingerParams,
) -> Result<(Vec<usize>, Vec<NodeOutputType>, Option<NodeOutputType>), ZKVMError> {
    let method = match opcode {
        0x01 => AddInstruction::construct_graph_and_witness,
        0x11 => GtInstruction::construct_graph_and_witness,
        0x35 => CalldataloadInstruction::construct_graph_and_witness,
        0x52 => MstoreInstruction::construct_graph_and_witness,
        0x56 => JumpInstruction::construct_graph_and_witness,
        0x57 => JumpiInstruction::construct_graph_and_witness,
        _ => unknown::UnknownInstruction::construct_graph_and_witness,
    };
    method(
        graph_builder,
        chip_builder,
        inst_circuit,
        acc_circuits,
        preds,
        sources,
        real_challenges,
        real_n_instances,
        params,
    )
}

pub(crate) fn construct_inst_graph<E: ExtensionField>(
    opcode: u8,
    graph_builder: &mut CircuitGraphBuilder<E>,
    chip_builder: &mut SingerChipBuilder<E>,
    inst_circuit: &InstCircuit<E>,
    acc_circuits: &[AccessoryCircuit<E>],
    preds: Vec<PredType>,
    real_n_instances: usize,
    params: &SingerParams,
) -> Result<(Vec<usize>, Vec<NodeOutputType>, Option<NodeOutputType>), ZKVMError> {
    let method = match opcode {
        0x01 => AddInstruction::construct_graph,
        0x11 => GtInstruction::construct_graph,
        0x35 => CalldataloadInstruction::construct_graph,
        0x52 => MstoreInstruction::construct_graph,
        0x56 => JumpInstruction::construct_graph,
        0x57 => JumpiInstruction::construct_graph,
        _ => unknown::UnknownInstruction::construct_graph,
    };
    method(
        graph_builder,
        chip_builder,
        inst_circuit,
        acc_circuits,
        preds,
        real_n_instances,
        params,
    )
}

<<<<<<< HEAD
pub(crate) trait Instruction<F: SmallField> {
    const OPCODE: OpcodeType;
    const NAME: &'static str;
    fn construct_circuit(challenges: ChipChallenges) -> Result<InstCircuit<F>, ZKVMError>;
=======
pub(crate) trait Instruction<E: ExtensionField> {
    fn construct_circuit(challenges: ChipChallenges) -> Result<InstCircuit<E>, ZKVMError>;
>>>>>>> 15f03fcd
}

/// Construct the part of the circuit graph for an instruction.
pub(crate) trait InstructionGraph<E: ExtensionField> {
    type InstType: Instruction<E>;

    /// Construct instruction circuits and its extensions. Mostly there is no
    /// extensions.
    fn construct_circuits(
        challenges: ChipChallenges,
    ) -> Result<(InstCircuit<E>, Vec<AccessoryCircuit<E>>), ZKVMError> {
        Ok((Self::InstType::construct_circuit(challenges)?, vec![]))
    }

    /// Add instruction circuits, accessories and witnesses to the graph.
    /// Besides, Generate the tree-structured circuit to compute the product or
    /// fraction summation of the chip check wires.
    fn construct_graph_and_witness(
        graph_builder: &mut CircuitGraphBuilder<E>,
        chip_builder: &mut SingerChipBuilder<E>,
        inst_circuit: &InstCircuit<E>,
        _acc_circuits: &[AccessoryCircuit<E>],
        preds: Vec<PredType>,
        mut sources: Vec<CircuitWitnessIn<E::BaseField>>,
        real_challenges: &[E],
        real_n_instances: usize,
        _params: &SingerParams,
    ) -> Result<(Vec<usize>, Vec<NodeOutputType>, Option<NodeOutputType>), ZKVMError> {
        let node_id = graph_builder.add_node_with_witness(
            <Self::InstType as Instruction<F>>::NAME,
            &inst_circuit.circuit,
            preds,
            real_challenges.to_vec(),
            mem::take(&mut sources[0]),
            real_n_instances.next_power_of_two(),
        )?;
        let stack = inst_circuit
            .layout
            .to_succ_inst
            .stack_result_ids
            .iter()
            .map(|&wire_id| NodeOutputType::WireOut(node_id, wire_id))
            .collect_vec();
        chip_builder.construct_chip_check_graph_and_witness(
            graph_builder,
            node_id,
            &inst_circuit.layout.to_chip_ids,
            real_challenges,
            real_n_instances,
        )?;
        Ok((vec![node_id], stack, None))
    }

    /// Add instruction circuits and accessories to the graph. Besides, Generate
    /// the tree-structured circuit to compute the product or fraction summation
    /// of the chip check wires.
    fn construct_graph(
        graph_builder: &mut CircuitGraphBuilder<E>,
        chip_builder: &mut SingerChipBuilder<E>,
        inst_circuit: &InstCircuit<E>,
        _acc_circuits: &[AccessoryCircuit<E>],
        preds: Vec<PredType>,
        real_n_instances: usize,
        _params: &SingerParams,
    ) -> Result<(Vec<usize>, Vec<NodeOutputType>, Option<NodeOutputType>), ZKVMError> {
        let node_id = graph_builder.add_node(
            <Self::InstType as Instruction<F>>::NAME,
            &inst_circuit.circuit,
            preds,
        )?;
        let stack = inst_circuit
            .layout
            .to_succ_inst
            .stack_result_ids
            .iter()
            .map(|&wire_id| NodeOutputType::WireOut(node_id, wire_id))
            .collect_vec();
        chip_builder.construct_chip_check_graph(
            graph_builder,
            node_id,
            &inst_circuit.layout.to_chip_ids,
            real_n_instances,
        )?;
        Ok((vec![node_id], stack, None))
    }
}<|MERGE_RESOLUTION|>--- conflicted
+++ resolved
@@ -126,15 +126,10 @@
     )
 }
 
-<<<<<<< HEAD
-pub(crate) trait Instruction<F: SmallField> {
+pub(crate) trait Instruction<E: ExtensionField> {
     const OPCODE: OpcodeType;
     const NAME: &'static str;
-    fn construct_circuit(challenges: ChipChallenges) -> Result<InstCircuit<F>, ZKVMError>;
-=======
-pub(crate) trait Instruction<E: ExtensionField> {
     fn construct_circuit(challenges: ChipChallenges) -> Result<InstCircuit<E>, ZKVMError>;
->>>>>>> 15f03fcd
 }
 
 /// Construct the part of the circuit graph for an instruction.
@@ -164,7 +159,7 @@
         _params: &SingerParams,
     ) -> Result<(Vec<usize>, Vec<NodeOutputType>, Option<NodeOutputType>), ZKVMError> {
         let node_id = graph_builder.add_node_with_witness(
-            <Self::InstType as Instruction<F>>::NAME,
+            <Self::InstType as Instruction<E>>::NAME,
             &inst_circuit.circuit,
             preds,
             real_challenges.to_vec(),
@@ -201,7 +196,7 @@
         _params: &SingerParams,
     ) -> Result<(Vec<usize>, Vec<NodeOutputType>, Option<NodeOutputType>), ZKVMError> {
         let node_id = graph_builder.add_node(
-            <Self::InstType as Instruction<F>>::NAME,
+            <Self::InstType as Instruction<E>>::NAME,
             &inst_circuit.circuit,
             preds,
         )?;
