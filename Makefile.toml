[env]
CARGO_MAKE_EXTEND_WORKSPACE_MAKEFILE = true
CORE = { script = ["nproc"] }
RAYON_NUM_THREADS = "${CORE}"
CUR_TARGET = { script = ['''
        if [ -z "${TARGET}" ]; then
            TARGET=$(rustc -vV | grep "host" | awk '{print $2}')
            echo "${TARGET}"
        else
            echo "${TARGET}"
        fi
<<<<<<< HEAD
        '''
]}
TASK_RUN = { script = [
        '''
        #!/bin/bash
        exclude_projects=" ceno_rt " # NOTE:keep leading and end with one space

        if echo "$exclude_projects" | grep -q -E "( )${CARGO_MAKE_CRATE_NAME}( )"; then
            echo "false"
        else
            echo "true"
        fi
        '''
]}
=======
        '''] }
>>>>>>> e2c9eb1a

[tasks.tests]
workspace = false
command = "cargo"
args = [
    "test",
    "--lib",
    "--release",
    "--target",
    "${CUR_TARGET}",
    "--workspace",
    "--exclude",
    "ceno_rt",
    "--exclude",
    "singer-pro",
]

[tasks.fmt-all-check]
workspace = false
command = "cargo"
args = ["fmt", "--all", "--", "--check"]

[tasks.fmt-all]
workspace = false
command = "cargo"
args = ["fmt", "--all"]

[tasks.clippy-all]
workspace = false
command = "cargo"
args = ["clippy", "--all-features", "--all-targets", "--", "-D", "warnings"]

[tasks.fmt]
workspace = false
command = "cargo"
args = ["fmt", "-p", "ceno_zkvm", "--", "--check"]

[tasks.clippy]
workspace = false
command = "cargo"
args = [
    "clippy",
    "--package",
    "ceno_zkvm",
    "--package",
    "mpcs",
    "--package",
    "ceno_emul",
    "--package",
    "ceno_rt",
    "--target",
    "${CUR_TARGET}",
    "--",
    "-D",
    "warnings",
]<|MERGE_RESOLUTION|>--- conflicted
+++ resolved
@@ -9,24 +9,7 @@
         else
             echo "${TARGET}"
         fi
-<<<<<<< HEAD
-        '''
-]}
-TASK_RUN = { script = [
-        '''
-        #!/bin/bash
-        exclude_projects=" ceno_rt " # NOTE:keep leading and end with one space
-
-        if echo "$exclude_projects" | grep -q -E "( )${CARGO_MAKE_CRATE_NAME}( )"; then
-            echo "false"
-        else
-            echo "true"
-        fi
-        '''
-]}
-=======
         '''] }
->>>>>>> e2c9eb1a
 
 [tasks.tests]
 workspace = false
