--- conflicted
+++ resolved
@@ -17,7 +17,6 @@
 
 use paste::paste;
 use simple_frontend::structs::{CircuitBuilder, MixedCell};
-<<<<<<< HEAD
 use singer_utils::{
     chip_handler::{
         BytecodeChipOperations, GlobalStateChipOperations, OAMOperations, ROMOperations,
@@ -27,19 +26,17 @@
     register_witness,
     structs::{PCUInt, RAMHandler, ROMHandler, TSUInt},
     uint::UIntCmp,
-=======
+};
 use std::sync::Arc;
+
+use crate::error::ZKVMError;
 
 use crate::utils::{
     chip_handler::{
         BytecodeChipOperations, GlobalStateChipOperations, RangeChipOperations, StackChipOperations,
     },
     uint::PCUInt,
->>>>>>> d45466b6
 };
-use std::sync::Arc;
-
-use crate::error::ZKVMError;
 
 pub struct JumpInstruction;
 
