use ff::Field;
use ff_ext::ExtensionField;
use gkr::structs::Circuit;
use paste::paste;
use simple_frontend::structs::{CircuitBuilder, MixedCell};
use singer_utils::{
    chip_handler::{
        BytecodeChipOperations, GlobalStateChipOperations, OAMOperations, ROMOperations,
        RangeChipOperations, StackChipOperations,
    },
    constants::OpcodeType,
    register_witness,
    structs::{PCUInt, RAMHandler, ROMHandler, StackUInt, TSUInt},
};
use std::sync::Arc;

use crate::error::ZKVMError;

use super::{ChipChallenges, InstCircuit, InstCircuitLayout, Instruction, InstructionGraph};
pub struct SwapInstruction<const N: usize>;

impl<E: ExtensionField, const N: usize> InstructionGraph<E> for SwapInstruction<N> {
    type InstType = Self;
}

register_witness!(
    SwapInstruction<N>,
    phase0 {
        pc => PCUInt::N_OPERAND_CELLS,
        stack_ts => TSUInt::N_OPERAND_CELLS,
        memory_ts => TSUInt::N_OPERAND_CELLS,
        stack_top => 1,
        clk => 1,

        pc_add => PCUInt::N_NO_OVERFLOW_WITNESS_UNSAFE_CELLS,
        stack_ts_add => TSUInt::N_WITNESS_CELLS_NO_CARRY_OVERFLOW,

<<<<<<< HEAD
        old_stack_ts_1 => TSUInt::N_OPERAND_CELLS,
        old_stack_ts_lt_1 => TSUInt::N_WITNESS_CELLS_NO_CARRY_OVERFLOW,
        old_stack_ts_n_plus_1 => TSUInt::N_OPERAND_CELLS,
        old_stack_ts_lt_n_plus_1 => TSUInt::N_WITNESS_CELLS_NO_CARRY_OVERFLOW,
        stack_values_1 => StackUInt::N_OPERAND_CELLS,
        stack_values_n_plus_1 => StackUInt::N_OPERAND_CELLS
=======
        old_stack_ts_1 => TSUInt::N_OPRAND_CELLS,
        old_stack_ts_lt_1 => UIntCmp::<TSUInt>::N_WITNESS_CELLS,
        old_stack_ts_n_plus_1 => TSUInt::N_OPRAND_CELLS,
        old_stack_ts_lt_n_plus_1 => UIntCmp::<TSUInt>::N_WITNESS_CELLS,
        stack_values_1 => StackUInt::N_OPRAND_CELLS,
        stack_values_n_plus_1 => StackUInt::N_OPRAND_CELLS
>>>>>>> e5e160a1
    }
);

impl<E: ExtensionField, const N: usize> Instruction<E> for SwapInstruction<N> {
    const OPCODE: OpcodeType = match N {
        1 => OpcodeType::SWAP1,
        2 => OpcodeType::SWAP2,
        4 => OpcodeType::SWAP4,
        _ => unimplemented!(),
    };
    const NAME: &'static str = match N {
        1 => "SWAP1",
        2 => "SWAP2",
        4 => "SWAP4",
        _ => unimplemented!(),
    };
    fn construct_circuit(challenges: ChipChallenges) -> Result<InstCircuit<E>, ZKVMError> {
        let mut circuit_builder = CircuitBuilder::new();
        let (phase0_wire_id, phase0) = circuit_builder.create_witness_in(Self::phase0_size());
        let mut ram_handler = RAMHandler::new(&challenges);
        let mut rom_handler = ROMHandler::new(&challenges);

        // State update
        let pc = PCUInt::try_from(&phase0[Self::phase0_pc()])?;
        let stack_ts = TSUInt::try_from(&phase0[Self::phase0_stack_ts()])?;
        let memory_ts = &phase0[Self::phase0_memory_ts()];
        let stack_top = phase0[Self::phase0_stack_top().start];
        let stack_top_expr = MixedCell::Cell(stack_top);
        let clk = phase0[Self::phase0_clk().start];
        let clk_expr = MixedCell::Cell(clk);
        ram_handler.state_in(
            &mut circuit_builder,
            pc.values(),
            stack_ts.values(),
            &memory_ts,
            stack_top,
            clk,
        );

        let next_pc =
            ROMHandler::add_pc_const(&mut circuit_builder, &pc, 1, &phase0[Self::phase0_pc_add()])?;
        let next_stack_ts = rom_handler.add_ts_with_const(
            &mut circuit_builder,
            &stack_ts,
            1,
            &phase0[Self::phase0_stack_ts_add()],
        )?;

        ram_handler.state_out(
            &mut circuit_builder,
            next_pc.values(),
            next_stack_ts.values(),
            &memory_ts,
            stack_top_expr,
            clk_expr.add(E::BaseField::ONE),
        );

        // Check the range of stack_top - (N + 1) is within [0, 1 << STACK_TOP_BIT_WIDTH).
        rom_handler.range_check_stack_top(
            &mut circuit_builder,
            stack_top_expr.sub(E::BaseField::from(N as u64 + 1)),
        )?;

        // Pop rlc of stack[top - (N + 1)] from stack
        let old_stack_ts_n_plus_1 = (&phase0[Self::phase0_old_stack_ts_n_plus_1()]).try_into()?;
        TSUInt::assert_lt(
            &mut circuit_builder,
            &mut rom_handler,
            &old_stack_ts_n_plus_1,
            &stack_ts,
            &phase0[Self::phase0_old_stack_ts_lt_n_plus_1()],
        )?;
        let stack_values_n_plus_1 = &phase0[Self::phase0_stack_values_n_plus_1()];
        ram_handler.stack_pop(
            &mut circuit_builder,
            stack_top_expr.sub(E::BaseField::from(N as u64 + 1)),
            old_stack_ts_n_plus_1.values(),
            stack_values_n_plus_1,
        );

        // Pop rlc of stack[top - 1] from stack
        let old_stack_ts_1 = (&phase0[Self::phase0_old_stack_ts_1()]).try_into()?;
        TSUInt::assert_lt(
            &mut circuit_builder,
            &mut rom_handler,
            &old_stack_ts_1,
            &stack_ts,
            &phase0[Self::phase0_old_stack_ts_lt_1()],
        )?;
        let stack_values_1 = &phase0[Self::phase0_stack_values_1()];
        ram_handler.stack_pop(
            &mut circuit_builder,
            stack_top_expr.sub(E::BaseField::ONE),
            old_stack_ts_1.values(),
            stack_values_1,
        );

        // Push stack_1 to the stack at top - (N + 1)
        ram_handler.stack_push(
            &mut circuit_builder,
            stack_top_expr.sub(E::BaseField::from(N as u64 + 1)),
            stack_ts.values(),
            stack_values_1,
        );
        // Push stack_n_plus_1 to the stack at top - 1
        ram_handler.stack_push(
            &mut circuit_builder,
            stack_top_expr.sub(E::BaseField::ONE),
            stack_ts.values(),
            stack_values_n_plus_1,
        );

        // Bytecode check for (pc, SWAP{N}).
        rom_handler.bytecode_with_pc_opcode(
            &mut circuit_builder,
            pc.values(),
            <Self as Instruction<E>>::OPCODE,
        );

        let (ram_load_id, ram_store_id) = ram_handler.finalize(&mut circuit_builder);
        let rom_id = rom_handler.finalize(&mut circuit_builder);
        circuit_builder.configure();

        let outputs_wire_id = [ram_load_id, ram_store_id, rom_id];

        Ok(InstCircuit {
            circuit: Arc::new(Circuit::new(&circuit_builder)),
            layout: InstCircuitLayout {
                chip_check_wire_id: outputs_wire_id,
                phases_wire_id: vec![phase0_wire_id],
                ..Default::default()
            },
        })
    }
}

#[cfg(test)]
mod test {
    use ark_std::test_rng;
    use core::ops::Range;
    use ff::Field;
    use ff_ext::ExtensionField;
    use gkr::structs::LayerWitness;
    use goldilocks::{Goldilocks, GoldilocksExt2};
    use itertools::Itertools;
    use simple_frontend::structs::CellId;
    use singer_utils::constants::RANGE_CHIP_BIT_WIDTH;
    use singer_utils::structs::TSUInt;
    use std::collections::BTreeMap;
    use std::time::Instant;
    use transcript::Transcript;

    use crate::instructions::{
        ChipChallenges, Instruction, InstructionGraph, SingerCircuitBuilder, SwapInstruction,
    };
    use crate::scheme::GKRGraphProverState;
    use crate::test::{get_uint_params, test_opcode_circuit, u2vec};
    use crate::{CircuitWiresIn, SingerGraphBuilder, SingerParams};

    impl<const N: usize> SwapInstruction<N> {
        #[inline]
        fn phase0_idxes_map() -> BTreeMap<String, Range<CellId>> {
            let mut map = BTreeMap::new();
            map.insert("phase0_pc".to_string(), Self::phase0_pc());
            map.insert("phase0_stack_ts".to_string(), Self::phase0_stack_ts());
            map.insert("phase0_memory_ts".to_string(), Self::phase0_memory_ts());
            map.insert("phase0_stack_top".to_string(), Self::phase0_stack_top());
            map.insert("phase0_clk".to_string(), Self::phase0_clk());
            map.insert("phase0_pc_add".to_string(), Self::phase0_pc_add());
            map.insert(
                "phase0_stack_ts_add".to_string(),
                Self::phase0_stack_ts_add(),
            );
            map.insert(
                "phase0_old_stack_ts_1".to_string(),
                Self::phase0_old_stack_ts_1(),
            );
            map.insert(
                "phase0_old_stack_ts_lt_1".to_string(),
                Self::phase0_old_stack_ts_lt_1(),
            );
            map.insert(
                "phase0_old_stack_ts_n_plus_1".to_string(),
                Self::phase0_old_stack_ts_n_plus_1(),
            );
            map.insert(
                "phase0_old_stack_ts_lt_n_plus_1".to_string(),
                Self::phase0_old_stack_ts_lt_n_plus_1(),
            );
            map.insert(
                "phase0_stack_values_1".to_string(),
                Self::phase0_stack_values_1(),
            );
            map.insert(
                "phase0_stack_values_n_plus_1".to_string(),
                Self::phase0_stack_values_n_plus_1(),
            );

            map
        }
    }

    #[test]
    fn test_swap2_construct_circuit() {
        let challenges = ChipChallenges::default();

        let phase0_idx_map = SwapInstruction::<2>::phase0_idxes_map();
        let phase0_witness_size = SwapInstruction::<2>::phase0_size();

        #[cfg(feature = "witness-count")]
        {
            println!("SWAP2 {:?}", &phase0_idx_map);
            println!("SWAP2 witness_size = {:?}", phase0_witness_size);
        }

        // initialize general test inputs associated with push1
        let inst_circuit = SwapInstruction::<2>::construct_circuit(challenges).unwrap();

        #[cfg(feature = "test-dbg")]
        println!("{:?}", inst_circuit);

        let mut phase0_values_map = BTreeMap::<String, Vec<Goldilocks>>::new();
        phase0_values_map.insert("phase0_pc".to_string(), vec![Goldilocks::from(1u64)]);
        phase0_values_map.insert("phase0_stack_ts".to_string(), vec![Goldilocks::from(4u64)]);
        phase0_values_map.insert("phase0_memory_ts".to_string(), vec![Goldilocks::from(1u64)]);
        phase0_values_map.insert(
            "phase0_stack_top".to_string(),
            vec![Goldilocks::from(100u64)],
        );
        phase0_values_map.insert("phase0_clk".to_string(), vec![Goldilocks::from(1u64)]);
        phase0_values_map.insert(
            "phase0_pc_add".to_string(),
            vec![], // carry is 0, may test carry using larger values in PCUInt
        );
        phase0_values_map.insert(
            "phase0_stack_ts_add".to_string(),
            vec![
                Goldilocks::from(5u64), // first TSUInt::N_RANGE_CHECK_CELLS = 1*(56/16) = 4 cells are range values, stack_ts + 1 = 4
                Goldilocks::from(0u64),
                Goldilocks::from(0u64),
                Goldilocks::from(0u64),
                // no place for carry
            ],
        );
        phase0_values_map.insert(
            "phase0_old_stack_ts_1".to_string(),
            vec![Goldilocks::from(3u64)],
        );
        let m: u64 = (1 << get_uint_params::<TSUInt>().1) - 1;
        let range_values = u2vec::<{ TSUInt::N_RANGE_CHECK_CELLS }, RANGE_CHIP_BIT_WIDTH>(m);
        phase0_values_map.insert(
            "phase0_old_stack_ts_lt_1".to_string(),
            vec![
                Goldilocks::from(range_values[0]),
                Goldilocks::from(range_values[1]),
                Goldilocks::from(range_values[2]),
                Goldilocks::from(range_values[3]),
                Goldilocks::from(1u64), // current length has no cells for borrow
            ],
        );
        phase0_values_map.insert(
            "phase0_old_stack_ts_n_plus_1".to_string(),
            vec![Goldilocks::from(1u64)],
        );
        let m: u64 = (1 << get_uint_params::<TSUInt>().1) - 3;
        let range_values = u2vec::<{ TSUInt::N_RANGE_CHECK_CELLS }, RANGE_CHIP_BIT_WIDTH>(m);
        phase0_values_map.insert(
            "phase0_old_stack_ts_lt_n_plus_1".to_string(),
            vec![
                Goldilocks::from(range_values[0]),
                Goldilocks::from(range_values[1]),
                Goldilocks::from(range_values[2]),
                Goldilocks::from(range_values[3]),
                Goldilocks::from(1u64), // current length has no cells for borrow
            ],
        );
        phase0_values_map.insert(
            "phase0_stack_values_1".to_string(),
            vec![
                Goldilocks::from(7u64),
                Goldilocks::from(6u64),
                Goldilocks::from(5u64),
                Goldilocks::from(4u64),
                Goldilocks::from(3u64),
                Goldilocks::from(2u64),
                Goldilocks::from(1u64),
                Goldilocks::from(0u64),
            ],
        );
        phase0_values_map.insert(
            "phase0_stack_values_n_plus_1".to_string(),
            vec![
                Goldilocks::from(0u64),
                Goldilocks::from(1u64),
                Goldilocks::from(2u64),
                Goldilocks::from(3u64),
                Goldilocks::from(4u64),
                Goldilocks::from(5u64),
                Goldilocks::from(6u64),
                Goldilocks::from(7u64),
            ],
        );

        let circuit_witness_challenges = vec![
            GoldilocksExt2::from(2),
            GoldilocksExt2::from(2),
            GoldilocksExt2::from(2),
        ];

        let _circuit_witness = test_opcode_circuit(
            &inst_circuit,
            &phase0_idx_map,
            phase0_witness_size,
            &phase0_values_map,
            circuit_witness_challenges,
        );
    }

    fn bench_swap_instruction_helper<E: ExtensionField, const N: usize>(instance_num_vars: usize) {
        let chip_challenges = ChipChallenges::default();
        let circuit_builder =
            SingerCircuitBuilder::<E>::new(chip_challenges).expect("circuit builder failed");
        let mut singer_builder = SingerGraphBuilder::<E>::new();

        let mut rng = test_rng();
        let size = SwapInstruction::<N>::phase0_size();
        let phase0: CircuitWiresIn<E::BaseField> = vec![LayerWitness {
            instances: (0..(1 << instance_num_vars))
                .map(|_| {
                    (0..size)
                        .map(|_| E::BaseField::random(&mut rng))
                        .collect_vec()
                })
                .collect_vec(),
        }];

        let real_challenges = vec![E::random(&mut rng), E::random(&mut rng)];

        let timer = Instant::now();

        let _ = SwapInstruction::<N>::construct_graph_and_witness(
            &mut singer_builder.graph_builder,
            &mut singer_builder.chip_builder,
            &circuit_builder.insts_circuits
                [<SwapInstruction<N> as Instruction<E>>::OPCODE as usize],
            vec![phase0],
            &real_challenges,
            1 << instance_num_vars,
            &SingerParams::default(),
        )
        .expect("gkr graph construction failed");

        let (graph, wit) = singer_builder.graph_builder.finalize_graph_and_witness();

        println!(
            "Swap{}Instruction::construct_graph_and_witness, instance_num_vars = {}, time = {}",
            N,
            instance_num_vars,
            timer.elapsed().as_secs_f64()
        );

        let point = vec![E::random(&mut rng), E::random(&mut rng)];
        let target_evals = graph.target_evals(&wit, &point);

        let mut prover_transcript = &mut Transcript::new(b"Singer");

        let timer = Instant::now();
        let _ = GKRGraphProverState::prove(&graph, &wit, &target_evals, &mut prover_transcript, 1)
            .expect("prove failed");
        println!(
            "Swap{}Instruction::prove, instance_num_vars = {}, time = {}",
            N,
            instance_num_vars,
            timer.elapsed().as_secs_f64()
        );
    }

    #[test]
    fn bench_swap2_instruction() {
        bench_swap_instruction_helper::<GoldilocksExt2, 2>(10);
    }

    #[test]
    fn bench_swap4_instruction() {
        bench_swap_instruction_helper::<GoldilocksExt2, 4>(10);
    }
}<|MERGE_RESOLUTION|>--- conflicted
+++ resolved
@@ -35,21 +35,12 @@
         pc_add => PCUInt::N_NO_OVERFLOW_WITNESS_UNSAFE_CELLS,
         stack_ts_add => TSUInt::N_WITNESS_CELLS_NO_CARRY_OVERFLOW,
 
-<<<<<<< HEAD
         old_stack_ts_1 => TSUInt::N_OPERAND_CELLS,
-        old_stack_ts_lt_1 => TSUInt::N_WITNESS_CELLS_NO_CARRY_OVERFLOW,
+        old_stack_ts_lt_1 => TSUInt::N_WITNESS_CELLS,
         old_stack_ts_n_plus_1 => TSUInt::N_OPERAND_CELLS,
-        old_stack_ts_lt_n_plus_1 => TSUInt::N_WITNESS_CELLS_NO_CARRY_OVERFLOW,
+        old_stack_ts_lt_n_plus_1 => TSUInt::N_WITNESS_CELLS,
         stack_values_1 => StackUInt::N_OPERAND_CELLS,
         stack_values_n_plus_1 => StackUInt::N_OPERAND_CELLS
-=======
-        old_stack_ts_1 => TSUInt::N_OPRAND_CELLS,
-        old_stack_ts_lt_1 => UIntCmp::<TSUInt>::N_WITNESS_CELLS,
-        old_stack_ts_n_plus_1 => TSUInt::N_OPRAND_CELLS,
-        old_stack_ts_lt_n_plus_1 => UIntCmp::<TSUInt>::N_WITNESS_CELLS,
-        stack_values_1 => StackUInt::N_OPRAND_CELLS,
-        stack_values_n_plus_1 => StackUInt::N_OPRAND_CELLS
->>>>>>> e5e160a1
     }
 );
 
@@ -287,7 +278,7 @@
         phase0_values_map.insert(
             "phase0_stack_ts_add".to_string(),
             vec![
-                Goldilocks::from(5u64), // first TSUInt::N_RANGE_CHECK_CELLS = 1*(56/16) = 4 cells are range values, stack_ts + 1 = 4
+                Goldilocks::from(5u64), // first TSUInt::N_RANGE_CELLS = 1*(56/16) = 4 cells are range values, stack_ts + 1 = 4
                 Goldilocks::from(0u64),
                 Goldilocks::from(0u64),
                 Goldilocks::from(0u64),
@@ -299,7 +290,7 @@
             vec![Goldilocks::from(3u64)],
         );
         let m: u64 = (1 << get_uint_params::<TSUInt>().1) - 1;
-        let range_values = u2vec::<{ TSUInt::N_RANGE_CHECK_CELLS }, RANGE_CHIP_BIT_WIDTH>(m);
+        let range_values = u2vec::<{ TSUInt::N_RANGE_CELLS }, RANGE_CHIP_BIT_WIDTH>(m);
         phase0_values_map.insert(
             "phase0_old_stack_ts_lt_1".to_string(),
             vec![
@@ -315,7 +306,7 @@
             vec![Goldilocks::from(1u64)],
         );
         let m: u64 = (1 << get_uint_params::<TSUInt>().1) - 3;
-        let range_values = u2vec::<{ TSUInt::N_RANGE_CHECK_CELLS }, RANGE_CHIP_BIT_WIDTH>(m);
+        let range_values = u2vec::<{ TSUInt::N_RANGE_CELLS }, RANGE_CHIP_BIT_WIDTH>(m);
         phase0_values_map.insert(
             "phase0_old_stack_ts_lt_n_plus_1".to_string(),
             vec![
