--- conflicted
+++ resolved
@@ -2,7 +2,7 @@
 use gkr::structs::Circuit;
 use gkr_graph::structs::{NodeOutputType, PredType};
 use goldilocks::SmallField;
-<<<<<<< HEAD
+
 use itertools::{izip, Itertools};
 use revm_interpreter::Record;
 use revm_primitives::U256;
@@ -14,15 +14,8 @@
 use crate::SingerGraphBuilder;
 use crate::{constants::OpcodeType, error::ZKVMError};
 use crate::{CircuitWiresIn, PrepareSingerWiresIn, SingerWiresIn};
-=======
-use paste::paste;
-use simple_frontend::structs::{CircuitBuilder, MixedCell};
-use std::{mem, sync::Arc};
->>>>>>> cf51d4de
-
-use crate::{
-    constants::OpcodeType,
-    error::ZKVMError,
+
+use super::{
     utils::{
         add_assign_each_cell,
         chip_handler::{
@@ -33,6 +26,12 @@
     },
     CircuitWiresIn, SingerParams,
 };
+
+use paste::paste;
+use simple_frontend::structs::{CircuitBuilder, MixedCell};
+use std::{mem, sync::Arc};
+
+use crate::{constants::OpcodeType, error::ZKVMError};
 
 use super::{ChipChallenges, InstCircuit, InstCircuitLayout, Instruction, InstructionGraph};
 
