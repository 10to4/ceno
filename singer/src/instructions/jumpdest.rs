--- conflicted
+++ resolved
@@ -3,7 +3,6 @@
 use gkr::structs::Circuit;
 use paste::paste;
 use simple_frontend::structs::{CircuitBuilder, MixedCell};
-<<<<<<< HEAD
 use singer_utils::chip_handler::bytecode::BytecodeChip;
 use singer_utils::chip_handler::global_state::GlobalStateChip;
 use singer_utils::chip_handler::oam_handler::OAMHandler;
@@ -11,17 +10,11 @@
 use singer_utils::chip_handler::range::RangeChip;
 use singer_utils::chip_handler::rom_handler::ROMHandler;
 use singer_utils::chip_handler::stack::StackChip;
-=======
 use singer_utils::uint::constants::AddSubConstants;
->>>>>>> 5dea054f
 use singer_utils::{
     constants::OpcodeType,
     register_witness,
-<<<<<<< HEAD
     structs::{PCUInt, TSUInt},
-=======
-    structs::{PCUInt, RAMHandler, ROMHandler, TSUInt},
->>>>>>> 5dea054f
 };
 use std::cell::RefCell;
 use std::rc::Rc;
@@ -46,11 +39,7 @@
         stack_top => 1,
         clk => 1,
 
-<<<<<<< HEAD
-        pc_add => PCUInt::N_NO_OVERFLOW_WITNESS_UNSAFE_CELLS
-=======
         pc_add => AddSubConstants::<PCUInt>::N_NO_OVERFLOW_WITNESS_UNSAFE_CELLS
->>>>>>> 5dea054f
     }
 );
 
