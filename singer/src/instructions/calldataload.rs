use ff::Field;
use gkr::structs::{Circuit, LayerWitness};
use goldilocks::SmallField;
use paste::paste;
use revm_interpreter::Record;
use simple_frontend::structs::{CircuitBuilder, MixedCell};
use singer_utils::{
    chip_handler::{
        BytecodeChipOperations, CalldataChipOperations, GlobalStateChipOperations, OAMOperations,
        ROMOperations, RangeChipOperations, StackChipOperations,
    },
    constants::OpcodeType,
    copy_clock_from_record, copy_operand_timestamp_from_record, copy_operand_u64_from_record,
    copy_pc_add_from_record, copy_pc_from_record, copy_stack_memory_ts_add_from_record,
    copy_stack_top_from_record, copy_stack_ts_add_from_record, copy_stack_ts_from_record,
    copy_stack_ts_lt_from_record, register_witness,
    structs::{PCUInt, RAMHandler, ROMHandler, StackUInt, TSUInt, UInt64},
    uint::{u2fvec, UIntAddSub, UIntCmp},
};
use std::sync::Arc;

use crate::{error::ZKVMError, CircuitWiresIn};

use super::{ChipChallenges, InstCircuit, InstCircuitLayout, Instruction, InstructionGraph};

impl<F: SmallField> InstructionGraph<F> for CalldataloadInstruction {
    type InstType = Self;
}

pub struct CalldataloadInstruction;

register_witness!(
    CalldataloadInstruction,
    phase0 {
        pc => PCUInt::N_OPRAND_CELLS,
        stack_ts => TSUInt::N_OPRAND_CELLS,
        memory_ts => TSUInt::N_OPRAND_CELLS,
        ts => TSUInt::N_OPRAND_CELLS,
        stack_top => 1,
        clk => 1,

        pc_add => UIntAddSub::<PCUInt>::N_NO_OVERFLOW_WITNESS_UNSAFE_CELLS,
        stack_ts_add => UIntAddSub::<TSUInt>::N_NO_OVERFLOW_WITNESS_CELLS,

        data => StackUInt::N_OPRAND_CELLS,
        offset => UInt64::N_OPRAND_CELLS,
        old_stack_ts => TSUInt::N_OPRAND_CELLS,
        old_stack_ts_lt => UIntCmp::<TSUInt>::N_WITNESS_CELLS
    }
);

impl<F: SmallField> Instruction<F> for CalldataloadInstruction {
    const OPCODE: OpcodeType = OpcodeType::CALLDATALOAD;
    const NAME: &'static str = "CALLDATALOAD";
    fn construct_circuit(challenges: ChipChallenges) -> Result<InstCircuit<F>, ZKVMError> {
        let mut circuit_builder = CircuitBuilder::new();
        let (phase0_wire_id, phase0) = circuit_builder.create_witness_in(Self::phase0_size());
        let mut ram_handler = RAMHandler::new(&challenges);
        let mut rom_handler = ROMHandler::new(&challenges);

        // State update
        let pc = PCUInt::try_from(&phase0[Self::phase0_pc()])?;
        let stack_ts = TSUInt::try_from(&phase0[Self::phase0_stack_ts()])?;
        let memory_ts = &phase0[Self::phase0_memory_ts()];
        let stack_top = phase0[Self::phase0_stack_top().start];
        let stack_top_expr = MixedCell::Cell(stack_top);
        let clk = phase0[Self::phase0_clk().start];
        let clk_expr = MixedCell::Cell(clk);
        ram_handler.state_in(
            &mut circuit_builder,
            pc.values(),
            stack_ts.values(),
            &memory_ts,
            stack_top,
            clk,
        );

        let next_pc =
            ROMHandler::add_pc_const(&mut circuit_builder, &pc, 1, &phase0[Self::phase0_pc_add()])?;
        let next_stack_ts = rom_handler.add_ts_with_const(
            &mut circuit_builder,
            &stack_ts,
            1,
            &phase0[Self::phase0_stack_ts_add()],
        )?;

        ram_handler.state_out(
            &mut circuit_builder,
            next_pc.values(),
            next_stack_ts.values(),
            &memory_ts,
            stack_top_expr,
            clk_expr.add(F::BaseField::ONE),
        );

        // Range check for stack top
        rom_handler.range_check_stack_top(
            &mut circuit_builder,
            stack_top_expr.sub(F::BaseField::from(1)),
        )?;

        // Stack pop offset from the stack.
        let old_stack_ts = TSUInt::try_from(&phase0[Self::phase0_old_stack_ts()])?;
        let offset = &phase0[Self::phase0_offset()];
        ram_handler.stack_pop(
            &mut circuit_builder,
            stack_top_expr.sub(F::BaseField::ONE),
            old_stack_ts.values(),
            offset,
        );
        UIntCmp::<TSUInt>::assert_lt(
            &mut circuit_builder,
            &mut rom_handler,
            &old_stack_ts,
            &stack_ts,
            &phase0[Self::phase0_old_stack_ts_lt()],
        )?;

        // CallDataLoad check (offset, data)
        let data = &phase0[Self::phase0_data()];
        rom_handler.calldataload(&mut circuit_builder, offset, data);

        // Stack push data to the stack.
        ram_handler.stack_push(
            &mut circuit_builder,
            stack_top_expr.sub(F::BaseField::ONE),
            stack_ts.values(),
            data,
        );

        // Bytecode table (pc, CalldataLoad)
        rom_handler.bytecode_with_pc_opcode(
            &mut circuit_builder,
            pc.values(),
            <Self as Instruction<F>>::OPCODE,
        );

        let (ram_load_id, ram_store_id) = ram_handler.finalize(&mut circuit_builder);
        let rom_id = rom_handler.finalize(&mut circuit_builder);
        circuit_builder.configure();

        let outputs_wire_id = [ram_load_id, ram_store_id, rom_id];

        Ok(InstCircuit {
            circuit: Arc::new(Circuit::new(&circuit_builder)),
            layout: InstCircuitLayout {
                chip_check_wire_id: outputs_wire_id,
                phases_wire_id: vec![phase0_wire_id],
                ..Default::default()
            },
        })
    }
<<<<<<< HEAD

    fn generate_wires_in(record: &Record) -> CircuitWiresIn<F> {
        let mut wire_values = vec![F::ZERO; Self::phase0_size()];
        copy_pc_from_record!(wire_values, record);
        copy_stack_ts_from_record!(wire_values, record);
        copy_stack_top_from_record!(wire_values, record);
        copy_clock_from_record!(wire_values, record);
        copy_pc_add_from_record!(wire_values, record);
        copy_stack_ts_add_from_record!(wire_values, record);

        // The operand offset is assumed to be 64 bit, although stored in a U256
        copy_operand_u64_from_record!(wire_values, record, phase0_offset, 0);
        copy_stack_ts_lt_from_record!(wire_values, record);

        vec![LayerWitness {
            instances: vec![wire_values],
        }]
=======
}

#[cfg(test)]
mod test {
    use ark_std::test_rng;
    use core::ops::Range;
    use ff::Field;
    use gkr::structs::LayerWitness;
    use goldilocks::{Goldilocks, GoldilocksExt2, SmallField};
    use itertools::Itertools;
    use simple_frontend::structs::CellId;
    use singer_utils::constants::RANGE_CHIP_BIT_WIDTH;
    use singer_utils::structs::TSUInt;
    use std::collections::BTreeMap;
    use std::time::Instant;
    use transcript::Transcript;

    use crate::instructions::{
        CalldataloadInstruction, ChipChallenges, Instruction, InstructionGraph,
        SingerCircuitBuilder,
    };
    use crate::scheme::GKRGraphProverState;
    use crate::test::{get_uint_params, test_opcode_circuit, u2vec};
    use crate::{CircuitWiresIn, SingerGraphBuilder, SingerParams};

    impl CalldataloadInstruction {
        #[inline]
        fn phase0_idxes_map() -> BTreeMap<String, Range<CellId>> {
            let mut map = BTreeMap::new();

            map.insert("phase0_pc".to_string(), Self::phase0_pc());
            map.insert("phase0_stack_ts".to_string(), Self::phase0_stack_ts());
            map.insert("phase0_memory_ts".to_string(), Self::phase0_memory_ts());
            map.insert("phase0_ts".to_string(), Self::phase0_ts());
            map.insert("phase0_stack_top".to_string(), Self::phase0_stack_top());
            map.insert("phase0_clk".to_string(), Self::phase0_clk());
            map.insert("phase0_pc_add".to_string(), Self::phase0_pc_add());
            map.insert(
                "phase0_stack_ts_add".to_string(),
                Self::phase0_stack_ts_add(),
            );
            map.insert("phase0_data".to_string(), Self::phase0_data());
            map.insert("phase0_offset".to_string(), Self::phase0_offset());
            map.insert(
                "phase0_old_stack_ts".to_string(),
                Self::phase0_old_stack_ts(),
            );
            map.insert(
                "phase0_old_stack_ts_lt".to_string(),
                Self::phase0_old_stack_ts_lt(),
            );

            map
        }
    }

    #[test]
    fn test_calldataload_construct_circuit() {
        let challenges = ChipChallenges::default();

        let phase0_idx_map = CalldataloadInstruction::phase0_idxes_map();
        let phase0_witness_size = CalldataloadInstruction::phase0_size();

        #[cfg(feature = "witness-count")]
        {
            println!("CALLDATALOAD: {:?}", &phase0_idx_map);
            println!("CALLDATALOAD witness_size: {:?}", phase0_witness_size);
        }

        // initialize general test inputs associated with push1
        let inst_circuit = CalldataloadInstruction::construct_circuit(challenges).unwrap();

        #[cfg(feature = "test-dbg")]
        println!("{:?}", inst_circuit);

        let mut phase0_values_map = BTreeMap::<String, Vec<Goldilocks>>::new();
        phase0_values_map.insert("phase0_pc".to_string(), vec![Goldilocks::from(1u64)]);
        phase0_values_map.insert("phase0_ts".to_string(), vec![Goldilocks::from(1u64)]);
        phase0_values_map.insert("phase0_stack_ts".to_string(), vec![Goldilocks::from(3u64)]);
        phase0_values_map.insert("phase0_memory_ts".to_string(), vec![Goldilocks::from(1u64)]);
        phase0_values_map.insert(
            "phase0_stack_top".to_string(),
            vec![Goldilocks::from(100u64)],
        );
        phase0_values_map.insert("phase0_clk".to_string(), vec![Goldilocks::from(1u64)]);
        phase0_values_map.insert(
            "phase0_pc_add".to_string(),
            vec![], // carry is 0, may test carry using larger values in PCUInt
        );
        phase0_values_map.insert(
            "phase0_stack_ts_add".to_string(),
            vec![
                Goldilocks::from(4u64), // first TSUInt::N_RANGE_CHECK_CELLS = 1*(56/16) = 4 cells are range values, stack_ts + 1 = 4
                Goldilocks::from(0u64),
                Goldilocks::from(0u64),
                Goldilocks::from(0u64),
                // no place for carry
            ],
        );
        phase0_values_map.insert(
            "phase0_old_stack_ts".to_string(),
            vec![Goldilocks::from(2u64)],
        );
        let m: u64 = (1 << get_uint_params::<TSUInt>().1) - 1;
        let range_values = u2vec::<{ TSUInt::N_RANGE_CHECK_CELLS }, RANGE_CHIP_BIT_WIDTH>(m);
        phase0_values_map.insert(
            "phase0_old_stack_ts_lt".to_string(),
            vec![
                Goldilocks::from(range_values[0]),
                Goldilocks::from(range_values[1]),
                Goldilocks::from(range_values[2]),
                Goldilocks::from(range_values[3]),
                Goldilocks::from(1u64), // borrow
            ],
        );
        phase0_values_map.insert(
            "phase0_data".to_string(),
            vec![
                Goldilocks::from(7u64),
                Goldilocks::from(6u64),
                Goldilocks::from(5u64),
                Goldilocks::from(4u64),
                Goldilocks::from(3u64),
                Goldilocks::from(2u64),
                Goldilocks::from(1u64),
                Goldilocks::from(0u64),
            ],
        );
        phase0_values_map.insert("phase0_offset".to_string(), vec![Goldilocks::from(1u64)]);

        let circuit_witness_challenges = vec![
            Goldilocks::from(2),
            Goldilocks::from(2),
            Goldilocks::from(2),
        ];

        let _circuit_witness = test_opcode_circuit(
            &inst_circuit,
            &phase0_idx_map,
            phase0_witness_size,
            &phase0_values_map,
            circuit_witness_challenges,
        );
    }

    fn bench_calldataload_instruction_helper<F: SmallField>(instance_num_vars: usize) {
        let chip_challenges = ChipChallenges::default();
        let circuit_builder =
            SingerCircuitBuilder::<F>::new(chip_challenges).expect("circuit builder failed");
        let mut singer_builder = SingerGraphBuilder::<F>::new();

        let mut rng = test_rng();
        let size = CalldataloadInstruction::phase0_size();
        let phase0: CircuitWiresIn<F::BaseField> = vec![LayerWitness {
            instances: (0..(1 << instance_num_vars))
                .map(|_| {
                    (0..size)
                        .map(|_| F::BaseField::random(&mut rng))
                        .collect_vec()
                })
                .collect_vec(),
        }];

        let real_challenges = vec![F::random(&mut rng), F::random(&mut rng)];

        let timer = Instant::now();

        let _ = CalldataloadInstruction::construct_graph_and_witness(
            &mut singer_builder.graph_builder,
            &mut singer_builder.chip_builder,
            &circuit_builder.insts_circuits
                [<CalldataloadInstruction as Instruction<F>>::OPCODE as usize],
            vec![phase0],
            &real_challenges,
            1 << instance_num_vars,
            &SingerParams::default(),
        )
        .expect("gkr graph construction failed");

        let (graph, wit) = singer_builder.graph_builder.finalize_graph_and_witness();

        println!(
            "CalldataloadInstruction::construct_graph_and_witness, instance_num_vars = {}, time = {}",
            instance_num_vars,
            timer.elapsed().as_secs_f64()
        );

        let point = vec![F::random(&mut rng), F::random(&mut rng)];
        let target_evals = graph.target_evals(&wit, &point);

        let mut prover_transcript = &mut Transcript::new(b"Singer");

        let timer = Instant::now();
        let _ = GKRGraphProverState::prove(&graph, &wit, &target_evals, &mut prover_transcript)
            .expect("prove failed");
        println!(
            "CalldataloadInstruction::prove, instance_num_vars = {}, time = {}",
            instance_num_vars,
            timer.elapsed().as_secs_f64()
        );
    }

    #[test]
    fn bench_calldataload_instruction() {
        bench_calldataload_instruction_helper::<GoldilocksExt2>(10);
>>>>>>> 78ce36c9
    }
}<|MERGE_RESOLUTION|>--- conflicted
+++ resolved
@@ -150,7 +150,6 @@
             },
         })
     }
-<<<<<<< HEAD
 
     fn generate_wires_in(record: &Record) -> CircuitWiresIn<F> {
         let mut wire_values = vec![F::ZERO; Self::phase0_size()];
@@ -168,7 +167,7 @@
         vec![LayerWitness {
             instances: vec![wire_values],
         }]
-=======
+    }
 }
 
 #[cfg(test)]
@@ -374,6 +373,5 @@
     #[test]
     fn bench_calldataload_instruction() {
         bench_calldataload_instruction_helper::<GoldilocksExt2>(10);
->>>>>>> 78ce36c9
     }
 }