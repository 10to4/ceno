//! The singer crate implements the entire workflow from EVM bytecode and input to
//! the proof of the computation. Specifically, it implements the following procedures:
//! 1. Generate the circuits for each instruction. Note that only these circuits are used
//!    as templates, so each distinct circuit only needs to be constructed once. Note that
//!    this step only executes once and the result can be reused by different EVM programs.
//!    Also note that for each instruction, there is potentially more than one circuits
//!    that function together. So the result of this step is a 256-sized array, each entry
//!    for an instruction (the EVM opcode is a byte, i.e., 0 to 255), and the entry is a
//!    vector of circuits.
//! 2. Given the bytecode and the input to EVM, generate the inputs to the instruction
//!    circuits and the lookup argument circuits.
//!    2.1 For the instruction circuits, note that each instruction is potentially executed
//!        multiple times, each time with different inputs, so this step should provide the
//!        input values (wire in values) for all these repetitions. However, because of the
//!        way the inputs are processed in the parallel circuit, the values are organized in
//!        a way that all the instances of the same wire in (one circuit has multiple wire in),
//!        are grouped together in a vector, then the different wire in are grouped together
//!        in another level of vector. Overall, for this part, the result is a five dimensional
//!        vector:
//!        (1) The out-most vector is an array of size 256. Each entry is of type
//!            Vec<CircuitWiresIn>.
//!        (2) This vector is of size equal to the number of circuits implementing the instruction.
//!        (3) CircuitWiresIn is a vector of size equal to the number of wire in for this circuit.
//!        (4) The entry of CircuitWiresIn is a vector, where each entry corresponds to a single
//!            instance, i.e., one execution, of this instruction.
//!        (5) The entry of this vector is a Vec<F>, i.e., the values of this instance for this
//!            wire in.
//!    2.2 For the lookup circuit, the result is a three dimensional vector:
//!        (1) The out-most vector consists of entries of type WirsInValue, each corresponding
//!            to one table type, i.e., one table in the entire circuit.
//!        (2) WirsInValue is a two dimensional array that is the same as the inner-most two
//!            dimensional array for the instruction circuits, i.e., indexed by the instance id,
//!            and each entry is a Vec<F>, the values for this instance.
//!        Note that we only need to provide one wire in for the lookup: the count of the table
//!        entries appeared in the lookup vector. The lookup circuit is a tree-like circuit that
//!        consists of two types of small circuits. Both small circuits are used for computing
//!        addition of fractions, but on the leafs, the fractions come from a particular formula
//!        and the inputs to the fraction addition circuit on the leaf is different from the
//!        inputs to the circuit computing the inner layers.
//!        We only need to provide the wire in to the leaf circuits. Suppose the table size is
//!        N, then there are N/2 leaf circuits for adding the leaves in pair. Each circuit has
//!        its own input, corresponding to the different instances.
//!        Precisely, the value of [table_type][instance_id] is a vector of two values
//!        storing how many times the 2*instance_id-th entry and the (2*instance_id+1)-th entry
//!        in the table `table_type` is looked up in the `instance_id`-th invocation of the
//!        lookup circuit.
//!  3. Given the instruction circuits and their wires in values, construct the entire GKR graph.
//!     This graph consists of several tree-like circuits for the lookup argument, and several
//!     parallel circuits, each one (or more) for checking one instruction.
//!  4. Use the GKR graph and the wires in values to generate the GKR proof. This proof reduces
//!     the problem of proving "given these inputs, the output is 1" into the problem of proving
//!     "given these multivariate polynomial commitments and one evaluation point, the polynomials
//!     evaluate to these values at this point".
//!  5. Generate a PCS proof for this statement.
#![feature(generic_const_exprs)]

<<<<<<< HEAD
=======
use chips::LookupChipType;
use chips::SingerChipBuilder;
use constants::OpcodeType;
>>>>>>> d45466b6
use error::ZKVMError;
use gkr::structs::LayerWitness;
use gkr_graph::structs::{
    CircuitGraph, CircuitGraphAuxInfo, CircuitGraphBuilder, CircuitGraphWitness, NodeOutputType,
};
use goldilocks::SmallField;
<<<<<<< HEAD
use instructions::{
    construct_inst_graph, construct_inst_graph_and_witness, InstOutputType, SingerCircuitBuilder,
};
use singer_utils::chips::SingerChipBuilder;
=======
use instructions::construct_inst_circuit_graph;
use instructions::construct_instruction_circuits;
use instructions::ret::ReturnPublicOutLoad;
use instructions::ret::ReturnRestMemLoad;
use instructions::ret::ReturnRestMemStore;
use instructions::ChipChallenges;
use instructions::InstCircuit;
use instructions::InstOutputType;
use instructions::Instruction;
use instructions::{
    add::AddInstruction, calldataload::CalldataloadInstruction, dup::DupInstruction,
    gt::GtInstruction, jump::JumpInstruction, jumpdest::JumpdestInstruction,
    jumpi::JumpiInstruction, mstore::MstoreInstruction, pop::PopInstruction, push::PushInstruction,
    ret::ReturnInstruction, swap::SwapInstruction,
};
use num_traits::FromPrimitive;
use rand::RngCore;
use revm_interpreter::{Interpreter, Record};
use serde::de::DeserializeOwned;
use serde::Serialize;
use std::collections::HashMap;
>>>>>>> d45466b6
use std::mem;

pub mod error;
pub mod instructions;
pub mod scheme;
pub mod utils;

// Process sketch:
// 1. Construct instruction circuits and circuit gadgets => circuit gadgets
// 2. (bytecode + input) => Run revm interpreter, generate all wires in
// 3. (circuit gadgets + wires in) => gkr graph + gkr witness
// 4. (gkr graph + gkr witness) => (gkr proof + point)
// 5. (commitments + point) => pcs proof

<<<<<<< HEAD
=======
#[derive(Clone, Debug)]
pub struct SingerCircuitBuilder<F: SmallField> {
    /// Opcode circuits
    insts_circuits: [Vec<InstCircuit<F>>; 256],
    challenges: ChipChallenges,
}

impl<F: SmallField> SingerCircuitBuilder<F> {
    pub fn new(challenges: ChipChallenges) -> Result<Self, ZKVMError> {
        let mut insts_circuits = Vec::with_capacity(256);
        for opcode in 0..=255 {
            insts_circuits.push(construct_instruction_circuits(opcode, challenges)?);
        }
        let insts_circuits: [Vec<InstCircuit<F>>; 256] = insts_circuits
            .try_into()
            .map_err(|_| ZKVMError::CircuitError)?;
        Ok(Self {
            insts_circuits,
            challenges,
        })
    }

    pub fn execute<EF: SmallField<BaseField = F>, Rng: RngCore + Clone>(
        bytecode: &[u8],
        input: &[u8],
    ) -> SingerWiresIn<F>
    where
        F: SmallField<BaseField = F> + Serialize + DeserializeOwned + Into<EF>,
        EF: Serialize + DeserializeOwned + TryInto<F>,
        <EF as TryInto<F>>::Error: core::fmt::Debug,
    {
        let records = Interpreter::<F>::execute(bytecode, input);
        let mut opcode_wires_in = HashMap::<u8, InstWiresIn<F>>::new();
        for record in records.iter() {
            let wires_in = circuit_wires_in_from_record(record);
            let wires = opcode_wires_in.entry(record.opcode).or_insert(InstWiresIn {
                opcode: record.opcode,
                real_n_instances: 0,
                wires_in: Vec::new(),
            });
            wires.real_n_instances += 1;
            // wires is a four-dimensional array indexed by
            // 1. Different circuits for one opcode
            // 2. Different wire_in for one circuit
            // 3. Different repetitions/instances for one circuit
            // 4. Different wire values for one wire_in
            // The wires_in from the `circuit_wires_in_from_record` is also arranged in this order.
            // The merge of the wires_in into the final result happens in the third (instance) dimension:
            // the first two dimensions should match, then merge the third dimension, i.e., concatenate the
            // instances.
            assert_eq!(wires.wires_in.len(), wires_in.len()); // The number of circuits should match
            wires
                .wires_in
                .iter_mut()
                .zip(wires_in)
                .for_each(|(wires_in, to_add)| {
                    assert_eq!(wires_in.len(), to_add.len()); // The number of wires in should match
                    wires_in.iter_mut().zip(to_add).for_each(
                        |(wires_in_instance, to_add_instance)| {
                            wires_in_instance.extend(to_add_instance);
                        },
                    );
                });
        }

        let table_count = Vec::new();

        SingerWiresIn {
            instructions: opcode_wires_in.into_iter().map(|x| x.1).collect(),
            table_count,
        }
    }
}

>>>>>>> d45466b6
/// Circuit graph builder for Singer. `output_wires_id` is indexed by
/// InstOutputType, corresponding to the product of summation of the chip check
/// records. `public_output_size` is the wire id stores the size of public
/// output.
pub struct SingerGraphBuilder<F: SmallField> {
    graph_builder: CircuitGraphBuilder<F>,
    chip_builder: SingerChipBuilder<F>,
    public_output_size: Option<NodeOutputType>,
}

impl<F: SmallField> SingerGraphBuilder<F> {
    pub fn new() -> Self {
        Self {
            graph_builder: CircuitGraphBuilder::new(),
            chip_builder: SingerChipBuilder::new(),
            public_output_size: None,
        }
    }

    pub fn construct_graph_and_witness(
        mut self,
        circuit_builder: &SingerCircuitBuilder<F>,
        singer_wires_in: SingerWiresIn<F::BaseField>,
        bytecode: &[u8],
        program_input: &[u8],
        real_challenges: &[F],
        params: &SingerParams,
    ) -> Result<
        (
            SingerCircuit<F>,
            SingerWitness<F::BaseField>,
            SingerWiresOutID,
        ),
        ZKVMError,
    > {
        // Add instruction and its extension (if any) circuits to the graph.
        for inst_wires_in in singer_wires_in.instructions.into_iter() {
            let InstWiresIn {
                opcode,
                real_n_instances,
                wires_in,
            } = inst_wires_in;
            let inst_circuits = &circuit_builder.insts_circuits[opcode as usize];
            let pub_out_id = construct_inst_graph_and_witness(
                opcode,
                &mut self.graph_builder,
                &mut self.chip_builder,
                &inst_circuits,
                wires_in,
                real_challenges,
                real_n_instances,
                params,
            )?;
            if pub_out_id.is_some() {
                self.public_output_size = pub_out_id;
            }
        }

        // Construct tables for lookup arguments, including bytecode, range and
        // calldata.
        let table_out_node_id = self.chip_builder.construct_lookup_table_graph_and_witness(
            &mut self.graph_builder,
            bytecode,
            program_input,
            singer_wires_in.table_count,
            &circuit_builder.challenges,
            real_challenges,
        )?;

        let SingerGraphBuilder {
            graph_builder,
            chip_builder,
            public_output_size,
        } = self;

        let mut output_wires_id = chip_builder.output_wires_id;

        let singer_wire_out_id = SingerWiresOutID {
            ram_load: mem::take(&mut output_wires_id[InstOutputType::RAMLoad as usize]),
            ram_store: mem::take(&mut output_wires_id[InstOutputType::RAMStore as usize]),
            rom_input: mem::take(&mut output_wires_id[InstOutputType::ROMInput as usize]),
            rom_table: table_out_node_id,

            public_output_size,
        };

        let (graph, graph_witness) =
            graph_builder.finalize_graph_and_witness_with_targets(&singer_wire_out_id.to_vec());
        Ok((
            SingerCircuit(graph),
            SingerWitness(graph_witness),
            singer_wire_out_id,
        ))
    }

    pub fn construct_graph(
        mut self,
        circuit_builder: &SingerCircuitBuilder<F>,
        aux_info: &SingerAuxInfo,
    ) -> Result<SingerCircuit<F>, ZKVMError> {
        // Add instruction and its extension (if any) circuits to the graph.
        for (opcode, real_n_instances) in aux_info.real_n_instances.iter() {
            let inst_circuits = &circuit_builder.insts_circuits[*opcode as usize];
            let pub_out_id = construct_inst_graph(
                *opcode,
                &mut self.graph_builder,
                &mut self.chip_builder,
                &inst_circuits,
                *real_n_instances,
                &aux_info.singer_params,
            )?;
            if pub_out_id.is_some() {
                self.public_output_size = pub_out_id;
            }
        }

        // Construct tables for lookup arguments, including bytecode, range and
        // calldata.
        let table_out_node_id = self.chip_builder.construct_lookup_table_graph(
            &mut self.graph_builder,
            aux_info.bytecode_len,
            aux_info.program_input_len,
            &circuit_builder.challenges,
        )?;

        let SingerGraphBuilder {
            graph_builder,
            chip_builder,
            public_output_size,
        } = self;

        let mut output_wires_id = chip_builder.output_wires_id;

        let singer_wire_out_id = SingerWiresOutID {
            ram_load: mem::take(&mut output_wires_id[InstOutputType::RAMLoad as usize]),
            ram_store: mem::take(&mut output_wires_id[InstOutputType::RAMStore as usize]),
            rom_input: mem::take(&mut output_wires_id[InstOutputType::ROMInput as usize]),
            rom_table: table_out_node_id,

            public_output_size: public_output_size,
        };

        let graph = graph_builder.finalize_graph_with_targets(&singer_wire_out_id.to_vec());
        Ok(SingerCircuit(graph))
    }
}

pub struct SingerCircuit<F: SmallField>(CircuitGraph<F>);

pub struct SingerWitness<F: SmallField>(pub CircuitGraphWitness<F>);

/// The structure for storing the input values for an instruction. The values
/// are stored in a three-dimensional array, where
/// - the first dimension is indexed by the phase index, so the outmost vector
///   usually has length only 2, each for one phase;
/// - the second dimension is indexed by the number of repetitions this opcode appears
///   during the execution;
/// - the last dimension is indexed by the offsets of the input wire values for this opcode,
///   in another word, the innermost vector is the input for this opcode for a particular
///   execution
pub(crate) type CircuitWiresIn<F> = Vec<Vec<Vec<F>>>;

fn circuit_wires_in_from_record<F: SmallField>(record: &Record) -> Vec<CircuitWiresIn<F>> {
    match OpcodeType::from_u8(record.opcode) {
        Some(OpcodeType::ADD) => vec![AddInstruction::generate_wires_in(record)],
        Some(OpcodeType::GT) => vec![GtInstruction::generate_wires_in(record)],
        Some(OpcodeType::CALLDATALOAD) => vec![CalldataloadInstruction::generate_wires_in(record)],
        Some(OpcodeType::POP) => vec![PopInstruction::generate_wires_in(record)],
        Some(OpcodeType::MSTORE) => vec![MstoreInstruction::generate_wires_in(record)],
        Some(OpcodeType::JUMP) => vec![JumpInstruction::generate_wires_in(record)],
        Some(OpcodeType::JUMPI) => vec![JumpiInstruction::generate_wires_in(record)],
        Some(OpcodeType::JUMPDEST) => vec![JumpdestInstruction::generate_wires_in(record)],
        Some(OpcodeType::PUSH1) => vec![PushInstruction::<1>::generate_wires_in(record)],
        Some(OpcodeType::DUP1) => vec![DupInstruction::<1>::generate_wires_in(record)],
        Some(OpcodeType::DUP2) => vec![DupInstruction::<2>::generate_wires_in(record)],
        Some(OpcodeType::SWAP2) => vec![SwapInstruction::<2>::generate_wires_in(record)],
        Some(OpcodeType::SWAP4) => vec![SwapInstruction::<4>::generate_wires_in(record)],
        Some(OpcodeType::RETURN) => {
            vec![
                ReturnInstruction::generate_wires_in(record),
                ReturnPublicOutLoad::generate_wires_in(record),
                ReturnRestMemLoad::generate_wires_in(record),
                ReturnRestMemStore::generate_wires_in(record),
            ]
        }
        None => panic!("Unsupported opcode: {}", record.opcode),
        _ => unimplemented!(),
    }
}

/// The information used to generate the wires in values once the challenge
/// is ready.
pub struct PrepareSingerWiresIn<F: SmallField> {
    opcode_wires_in: Vec<(u8, Vec<CircuitWiresIn<F>>)>,
}

#[derive(Clone, Debug, Default)]
pub struct SingerWiresIn<F: SmallField> {
    pub instructions: Vec<InstWiresIn<F>>,
    pub table_count: Vec<LayerWitness<F>>,
}

#[derive(Clone, Debug, Default)]
pub struct SingerParams {
    pub n_public_output_bytes: usize,
    pub n_mem_initialize: usize,
    pub n_mem_finalize: usize,
    pub n_stack_finalize: usize,
}
#[derive(Clone, Debug)]
pub struct SingerWiresOutID {
    ram_load: Vec<NodeOutputType>,
    ram_store: Vec<NodeOutputType>,
    rom_input: Vec<NodeOutputType>,
    rom_table: Vec<NodeOutputType>,

    public_output_size: Option<NodeOutputType>,
}

<<<<<<< HEAD
#[derive(Clone, Debug)]
pub struct SingerWiresOutValues<F: SmallField> {
    ram_load: Vec<Vec<F>>,
    ram_store: Vec<Vec<F>>,
    rom_input: Vec<Vec<F>>,
    rom_table: Vec<Vec<F>>,

    public_output_size: Option<Vec<F>>,
}

impl SingerWiresOutID {
    pub fn to_vec(&self) -> Vec<NodeOutputType> {
        let mut res = [
            self.ram_load.clone(),
            self.ram_store.clone(),
            self.rom_input.clone(),
        ]
        .concat();
        if let Some(public_output_size) = self.public_output_size {
            res.push(public_output_size);
        }
        res
    }
}

#[derive(Clone, Debug, Default)]
pub struct SingerAuxInfo {
    pub graph_aux_info: CircuitGraphAuxInfo,
    pub real_n_instances: Vec<(u8, usize)>,
    pub singer_params: SingerParams,
    pub bytecode_len: usize,
    pub program_input_len: usize,
    pub program_output_len: usize,
}

// Indexed by 1. wires_in id (or phase); 2. instance id; 3. wire id.
pub(crate) type CircuitWiresIn<F> = Vec<LayerWitness<F>>;

=======
>>>>>>> d45466b6
#[derive(Clone, Debug, Default)]
pub struct InstWiresIn<F: SmallField> {
    pub opcode: u8,
    pub real_n_instances: usize,
    pub wires_in: Vec<CircuitWiresIn<F>>,
}<|MERGE_RESOLUTION|>--- conflicted
+++ resolved
@@ -54,24 +54,16 @@
 //!  5. Generate a PCS proof for this statement.
 #![feature(generic_const_exprs)]
 
-<<<<<<< HEAD
-=======
 use chips::LookupChipType;
 use chips::SingerChipBuilder;
 use constants::OpcodeType;
->>>>>>> d45466b6
 use error::ZKVMError;
 use gkr::structs::LayerWitness;
 use gkr_graph::structs::{
     CircuitGraph, CircuitGraphAuxInfo, CircuitGraphBuilder, CircuitGraphWitness, NodeOutputType,
 };
 use goldilocks::SmallField;
-<<<<<<< HEAD
-use instructions::{
-    construct_inst_graph, construct_inst_graph_and_witness, InstOutputType, SingerCircuitBuilder,
-};
-use singer_utils::chips::SingerChipBuilder;
-=======
+
 use instructions::construct_inst_circuit_graph;
 use instructions::construct_instruction_circuits;
 use instructions::ret::ReturnPublicOutLoad;
@@ -87,13 +79,16 @@
     jumpi::JumpiInstruction, mstore::MstoreInstruction, pop::PopInstruction, push::PushInstruction,
     ret::ReturnInstruction, swap::SwapInstruction,
 };
+use instructions::{
+    construct_inst_graph, construct_inst_graph_and_witness, InstOutputType, SingerCircuitBuilder,
+};
 use num_traits::FromPrimitive;
 use rand::RngCore;
 use revm_interpreter::{Interpreter, Record};
 use serde::de::DeserializeOwned;
 use serde::Serialize;
+use singer_utils::chips::SingerChipBuilder;
 use std::collections::HashMap;
->>>>>>> d45466b6
 use std::mem;
 
 pub mod error;
@@ -108,8 +103,6 @@
 // 4. (gkr graph + gkr witness) => (gkr proof + point)
 // 5. (commitments + point) => pcs proof
 
-<<<<<<< HEAD
-=======
 #[derive(Clone, Debug)]
 pub struct SingerCircuitBuilder<F: SmallField> {
     /// Opcode circuits
@@ -184,7 +177,6 @@
     }
 }
 
->>>>>>> d45466b6
 /// Circuit graph builder for Singer. `output_wires_id` is indexed by
 /// InstOutputType, corresponding to the product of summation of the chip check
 /// records. `public_output_size` is the wire id stores the size of public
@@ -404,7 +396,6 @@
     public_output_size: Option<NodeOutputType>,
 }
 
-<<<<<<< HEAD
 #[derive(Clone, Debug)]
 pub struct SingerWiresOutValues<F: SmallField> {
     ram_load: Vec<Vec<F>>,
@@ -443,8 +434,6 @@
 // Indexed by 1. wires_in id (or phase); 2. instance id; 3. wire id.
 pub(crate) type CircuitWiresIn<F> = Vec<LayerWitness<F>>;
 
-=======
->>>>>>> d45466b6
 #[derive(Clone, Debug, Default)]
 pub struct InstWiresIn<F: SmallField> {
     pub opcode: u8,
