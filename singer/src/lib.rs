#![feature(generic_const_exprs)]

use chips::LookupChipType;
<<<<<<< HEAD
use constants::OpcodeType;
=======
use chips::SingerChipBuilder;
>>>>>>> cf51d4de
use error::ZKVMError;
use gkr_graph::structs::CircuitGraph;
use gkr_graph::structs::CircuitGraphBuilder;
use gkr_graph::structs::CircuitGraphWitness;
use gkr_graph::structs::NodeOutputType;
use goldilocks::SmallField;
use instructions::construct_inst_circuit_graph;
use instructions::construct_instruction_circuits;
use instructions::ret::ReturnPublicOutLoad;
use instructions::ret::ReturnRestMemLoad;
use instructions::ret::ReturnRestMemStore;
use instructions::ChipChallenges;
use instructions::InstCircuit;
use instructions::InstOutputType;
use instructions::Instruction;
use instructions::{
    add::AddInstruction, calldataload::CalldataloadInstruction, dup::DupInstruction,
    gt::GtInstruction, jump::JumpInstruction, jumpdest::JumpdestInstruction,
    jumpi::JumpiInstruction, mstore::MstoreInstruction, pop::PopInstruction, push::PushInstruction,
    ret::ReturnInstruction, swap::SwapInstruction,
};
use mpcs::poly::multilinear::MultilinearPolynomial;
use mpcs::PolynomialCommitmentScheme;
use mpcs::StandardBasefold;
use mpcs::StandardBasefoldProverParam;
use num_traits::FromPrimitive;
use rand::RngCore;
use revm_interpreter::{Interpreter, Record};
use serde::de::DeserializeOwned;
use serde::Serialize;
use std::collections::HashMap;
use std::mem;
<<<<<<< HEAD
use strum::IntoEnumIterator;
use transcript::Transcript;
=======
>>>>>>> cf51d4de

#[macro_use]
mod macros;

pub mod chips;
pub mod constants;
pub mod error;
pub mod instructions;
pub mod scheme;
pub mod utils;

// Process sketch:
// 1. Construct instruction circuits and circuit gadgets => circuit gadgets
// 2. (bytecode + input) => Run revm interpreter, generate all wires in
//      2.1 phase 0 wire in + commitment
//      2.2 phase 1 wire in + commitment
//      2.3 phase 2 wire in + commitment
// 3. (circuit gadgets + wires in) => gkr graph + gkr witness
// 4. (gkr graph + gkr witness) => (gkr proof + point)
// 5. (commitments + point) => pcs proof

#[derive(Clone, Debug)]
pub struct SingerCircuitBuilder<F: SmallField> {
    /// Opcode circuits
    insts_circuits: [Vec<InstCircuit<F>>; 256],
    challenges: ChipChallenges,
}

impl<F: SmallField> SingerCircuitBuilder<F> {
    pub fn new(challenges: ChipChallenges) -> Result<Self, ZKVMError> {
        let mut insts_circuits = Vec::with_capacity(256);
        for opcode in 0..=255 {
            insts_circuits.push(construct_instruction_circuits(opcode, challenges)?);
        }
        let insts_circuits: [Vec<InstCircuit<F>>; 256] = insts_circuits
            .try_into()
            .map_err(|_| ZKVMError::CircuitError)?;
        Ok(Self {
            insts_circuits,
            challenges,
        })
    }

    pub fn execute<EF: SmallField<BaseField = F>, Rng: RngCore + Clone>(
        bytecode: &[u8],
        input: &[u8],
    ) -> PrepareSingerWiresIn<F>
    where
        F: SmallField<BaseField = F> + Serialize + DeserializeOwned + Into<EF>,
        EF: Serialize + DeserializeOwned + TryInto<F>,
        <EF as TryInto<F>>::Error: core::fmt::Debug,
    {
        let records = Interpreter::<F>::execute(bytecode, input);
        let mut opcode_wires_in = HashMap::<u8, Vec<CircuitWiresIn<F>>>::new();
        for phase_index in 0.. {
            let mut has_wires_in_in_this_phase = false;
            for record in records.iter() {
                let wires_in = circuit_wires_in_from_record(record, phase_index);
                if let Some(wires_in) = wires_in {
                    let wires = opcode_wires_in
                        .entry(record.opcode)
                        .or_insert(vec![Vec::new(); wires_in.len()]);
                    // wires is a four-dimensional array indexed by
                    // 1. Different circuits for one opcode
                    // 2. Different phase/wire_in for one circuit
                    // 3. Different repetitions/instances for one circuit
                    // 4. Different wire values for one wire_in
                    for (wires_in, wires) in wires_in.iter().zip(wires.iter_mut()) {
                        wires.resize(phase_index + 1, Vec::new());
                        let wire = &mut wires[phase_index];
                        wire.push(wires_in.clone());
                        has_wires_in_in_this_phase = true;
                    }
                }
            }
            if !has_wires_in_in_this_phase {
                break;
            }
        }
        PrepareSingerWiresIn {
            opcode_wires_in: opcode_wires_in.into_iter().collect(),
        }
    }
}

/// Circuit graph builder for Singer. `output_wires_id` is indexed by
/// InstOutputType, corresponding to the product of summation of the chip check
/// records. `public_output_size` is the wire id stores the size of public
/// output.
pub struct SingerGraphBuilder<F: SmallField> {
    graph_builder: CircuitGraphBuilder<F>,
    chip_builder: SingerChipBuilder<F>,
    public_output_size: Option<NodeOutputType>,
}

impl<F: SmallField> SingerGraphBuilder<F> {
    pub fn new() -> Result<Self, ZKVMError> {
        Ok(Self {
            graph_builder: CircuitGraphBuilder::new(),
            chip_builder: SingerChipBuilder::new(),
            public_output_size: None,
        })
    }

    pub fn construct(
        mut self,
        circuit_builder: &SingerCircuitBuilder<F>,
        singer_wires_in: SingerWiresIn<F::BaseField>,
        bytecode: &[u8],
        program_input: &[u8],
        real_challenges: &[F],
        params: SingerParams,
    ) -> Result<
        (
            SingerCircuit<F>,
            SingerWitness<F::BaseField>,
            SingerWiresOutID,
        ),
        ZKVMError,
    > {
        // Add instruction and its extension (if any) circuits to the graph.
        for inst_wires_in in singer_wires_in.instructions.into_iter() {
            let InstWiresIn {
                opcode,
                real_n_instances,
                wires_in,
            } = inst_wires_in;
            let inst_circuits = &circuit_builder.insts_circuits[opcode as usize];
            let pub_out_id = construct_inst_circuit_graph(
                opcode,
                &mut self.graph_builder,
                &mut self.chip_builder,
                &inst_circuits,
                wires_in,
                real_challenges,
                real_n_instances,
                params,
            )?;
            if pub_out_id.is_some() {
                self.public_output_size = pub_out_id;
            }
        }

        // Construct tables for lookup arguments, including bytecode, range and
        // calldata.
        let mut table_out_node_id = self.chip_builder.construct_chip_tables(
            &mut self.graph_builder,
            bytecode,
            program_input,
            singer_wires_in.table_count,
            &circuit_builder.challenges,
            real_challenges,
        )?;

        let SingerGraphBuilder {
            graph_builder,
            chip_builder,
            public_output_size,
        } = self;

        let mut output_wires_id = chip_builder.output_wires_id;

        let singer_wire_out_id = SingerWiresOutID {
            global_state_in: mem::take(
                &mut output_wires_id[InstOutputType::GlobalStateIn as usize],
            ),
            global_state_out: mem::take(
                &mut output_wires_id[InstOutputType::GlobalStateOut as usize],
            ),
            bytecode_chip_input: mem::take(
                &mut output_wires_id[InstOutputType::BytecodeChip as usize],
            ),
            bytecode_chip_table: table_out_node_id[LookupChipType::BytecodeChip as usize],
            stack_push: mem::take(&mut output_wires_id[InstOutputType::StackPush as usize]),
            stack_pop: mem::take(&mut output_wires_id[InstOutputType::StackPop as usize]),
            range_chip_input: mem::take(&mut output_wires_id[InstOutputType::RangeChip as usize]),
            range_chip_table: table_out_node_id[LookupChipType::RangeChip as usize],
            calldata_chip_input: mem::take(
                &mut output_wires_id[InstOutputType::CalldataChip as usize],
            ),
            calldata_chip_table: table_out_node_id[LookupChipType::CalldataChip as usize],
            public_output_size: public_output_size,
        };

        let (graph, graph_witness) = graph_builder.finalize();
        Ok((
            SingerCircuit(graph),
            SingerWitness(graph_witness),
            singer_wire_out_id,
        ))
    }
}

pub struct SingerCircuit<F: SmallField>(CircuitGraph<F>);

pub struct SingerWitness<F: SmallField>(CircuitGraphWitness<F>);

<<<<<<< HEAD
/// The structure for storing the input values for an instruction. The values
/// are stored in a three-dimensional array, where
/// - the first dimension is indexed by the phase index, so the outmost vector
///   usually has length only 2, each for one phase;
/// - the second dimension is indexed by the number of repetitions this opcode appears
///   during the execution;
/// - the last dimension is indexed by the offsets of the input wire values for this opcode,
///   in another word, the innermost vector is the input for this opcode for a particular
///   execution
pub(crate) type CircuitWiresIn<F> = Vec<Vec<Vec<F>>>;

fn circuit_wires_in_from_record<F: SmallField>(
    record: &Record,
    index: usize,
) -> Option<Vec<Vec<F>>> {
    match OpcodeType::from_u8(record.opcode) {
        Some(OpcodeType::ADD) => {
            AddInstruction::generate_pre_wires_in(record, index).map(|x| vec![x])
        }
        Some(OpcodeType::GT) => {
            GtInstruction::generate_pre_wires_in(record, index).map(|x| vec![x])
        }
        Some(OpcodeType::CALLDATALOAD) => {
            CalldataloadInstruction::generate_pre_wires_in(record, index).map(|x| vec![x])
        }
        Some(OpcodeType::POP) => {
            PopInstruction::generate_pre_wires_in(record, index).map(|x| vec![x])
        }
        Some(OpcodeType::MSTORE) => {
            MstoreInstruction::generate_pre_wires_in(record, index).map(|x| vec![x])
        }
        Some(OpcodeType::JUMP) => {
            JumpInstruction::generate_pre_wires_in(record, index).map(|x| vec![x])
        }
        Some(OpcodeType::JUMPI) => {
            JumpiInstruction::generate_pre_wires_in(record, index).map(|x| vec![x])
        }
        Some(OpcodeType::JUMPDEST) => {
            JumpdestInstruction::generate_pre_wires_in(record, index).map(|x| vec![x])
        }
        Some(OpcodeType::PUSH1) => {
            PushInstruction::<1>::generate_pre_wires_in(record, index).map(|x| vec![x])
        }
        Some(OpcodeType::DUP1) => {
            DupInstruction::<1>::generate_pre_wires_in(record, index).map(|x| vec![x])
        }
        Some(OpcodeType::DUP2) => {
            DupInstruction::<2>::generate_pre_wires_in(record, index).map(|x| vec![x])
        }
        Some(OpcodeType::SWAP2) => {
            SwapInstruction::<2>::generate_pre_wires_in(record, index).map(|x| vec![x])
        }
        Some(OpcodeType::SWAP4) => {
            SwapInstruction::<4>::generate_pre_wires_in(record, index).map(|x| vec![x])
        }
        Some(OpcodeType::RETURN) => {
            let results = vec![
                ReturnInstruction::generate_pre_wires_in(record, index),
                ReturnPublicOutLoad::generate_pre_wires_in(record, index),
                ReturnRestMemLoad::generate_pre_wires_in(record, index),
                ReturnRestMemStore::generate_pre_wires_in(record, index),
            ];
            if results.iter().all(|x: &Option<Vec<F>>| x.is_none()) {
                None
            } else {
                Some(
                    results
                        .into_iter()
                        .map(|result| {
                            if let Some(result) = result {
                                result
                            } else {
                                Vec::new()
                            }
                        })
                        .collect(),
                )
            }
        }
        None => panic!("Unsupported opcode: {}", record.opcode),
        _ => unimplemented!(),
    }
}

/// The information used to generate the wires in values once the challenge
/// is ready.
pub struct PrepareSingerWiresIn<F: SmallField> {
    opcode_wires_in: Vec<(u8, Vec<CircuitWiresIn<F>>)>,
}

=======
#[derive(Clone, Debug, Default)]
>>>>>>> cf51d4de
pub struct SingerWiresIn<F: SmallField> {
    instructions: Vec<InstWiresIn<F>>,
    table_count: Vec<WirsInValues<F>>,
}

impl<F: SmallField> SingerWiresIn<F> {
    pub fn new() -> Self {
        let mut opcodes = Vec::with_capacity(256);
        for opcode in 0..=255 {
            opcodes.push(InstWiresIn::default());
        }
        let table_count = Vec::new();
        Self {
            instructions: opcodes,
            table_count,
        }
    }
}

#[derive(Clone, Copy, Debug)]
pub struct SingerParams {
    pub n_public_output_bytes: usize,
    pub n_mem_initialize: usize,
    pub n_mem_finalize: usize,
    pub n_stack_finalize: usize,
}
#[derive(Clone, Debug)]
pub struct SingerWiresOutID {
    global_state_in: Vec<NodeOutputType>,
    global_state_out: Vec<NodeOutputType>,
    bytecode_chip_input: Vec<NodeOutputType>,
    bytecode_chip_table: NodeOutputType,
    stack_push: Vec<NodeOutputType>,
    stack_pop: Vec<NodeOutputType>,
    range_chip_input: Vec<NodeOutputType>,
    range_chip_table: NodeOutputType,
    calldata_chip_input: Vec<NodeOutputType>,
    calldata_chip_table: NodeOutputType,

    public_output_size: Option<NodeOutputType>,
}

// Indexed by 1. wires_in id (or phase); 2. instance id; 3. wire id.
pub(crate) type CircuitWiresIn<F> = Vec<Vec<Vec<F>>>;

#[derive(Clone, Debug, Default)]
pub struct InstWiresIn<F: SmallField> {
    pub opcode: u8,
    pub real_n_instances: usize,
    pub wires_in: Vec<CircuitWiresIn<F>>,
}

pub(crate) type WirsInValues<F> = Vec<Vec<F>>;
// Indexed by 1. wires_in id (or phase); 2. instance id; 3. wire id.
pub(crate) type CircuitWiresInValues<F> = Vec<WirsInValues<F>>;<|MERGE_RESOLUTION|>--- conflicted
+++ resolved
@@ -1,11 +1,11 @@
 #![feature(generic_const_exprs)]
 
 use chips::LookupChipType;
-<<<<<<< HEAD
+
 use constants::OpcodeType;
-=======
+
 use chips::SingerChipBuilder;
->>>>>>> cf51d4de
+
 use error::ZKVMError;
 use gkr_graph::structs::CircuitGraph;
 use gkr_graph::structs::CircuitGraphBuilder;
@@ -38,11 +38,8 @@
 use serde::Serialize;
 use std::collections::HashMap;
 use std::mem;
-<<<<<<< HEAD
 use strum::IntoEnumIterator;
 use transcript::Transcript;
-=======
->>>>>>> cf51d4de
 
 #[macro_use]
 mod macros;
@@ -240,7 +237,6 @@
 
 pub struct SingerWitness<F: SmallField>(CircuitGraphWitness<F>);
 
-<<<<<<< HEAD
 /// The structure for storing the input values for an instruction. The values
 /// are stored in a three-dimensional array, where
 /// - the first dimension is indexed by the phase index, so the outmost vector
@@ -331,9 +327,7 @@
     opcode_wires_in: Vec<(u8, Vec<CircuitWiresIn<F>>)>,
 }
 
-=======
 #[derive(Clone, Debug, Default)]
->>>>>>> cf51d4de
 pub struct SingerWiresIn<F: SmallField> {
     instructions: Vec<InstWiresIn<F>>,
     table_count: Vec<WirsInValues<F>>,
