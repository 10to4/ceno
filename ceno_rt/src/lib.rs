--- conflicted
+++ resolved
@@ -81,11 +81,7 @@
 
         mod ceno_generated_main {
             #[no_mangle]
-<<<<<<< HEAD
-            fn bespoke_entrypoint() { super::CENO_ENTRY(); }
-=======
             extern "C" fn bespoke_entrypoint() { super::CENO_ENTRY(); }
->>>>>>> 2ae6878e
         }
     };
 }
