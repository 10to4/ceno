--- conflicted
+++ resolved
@@ -877,12 +877,7 @@
             circuit.layers[1].sumcheck_steps,
             vec![
                 SumcheckStepType::Phase2Step1,
-<<<<<<< HEAD
-                SumcheckStepType::Phase2Step2,
-                SumcheckStepType::Phase2Step3
-=======
                 SumcheckStepType::Phase2Step2NoStep3,
->>>>>>> 20011f34
             ]
         );
         // Output layer, single output witness, therefore no output phase 1 steps.
@@ -912,12 +907,7 @@
             circuit.layers[0].sumcheck_steps,
             vec![
                 SumcheckStepType::Phase2Step1,
-<<<<<<< HEAD
-                SumcheckStepType::Phase2Step2,
-                SumcheckStepType::Phase2Step3
-=======
                 SumcheckStepType::Phase2Step2NoStep3
->>>>>>> 20011f34
             ]
         );
     }
