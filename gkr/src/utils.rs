use ff::Field;
use ff_ext::ExtensionField;
use rayon::{iter::ParallelIterator, slice::ParallelSlice};
<<<<<<< HEAD
use sumcheck::util::ceil_log2;
=======
use sumcheck::util::{ceil_log2, is_power_of_2};
>>>>>>> b73cf091

use std::{iter, sync::Arc};

use ark_std::{end_timer, iterable::Iterable, start_timer};
use goldilocks::SmallField;
use itertools::Itertools;
use multilinear_extensions::mle::{ArcDenseMultilinearExtension, DenseMultilinearExtension};

pub fn i64_to_field<F: SmallField>(x: i64) -> F {
    if x >= 0 {
        F::from(x as u64)
    } else {
        -F::from((-x) as u64)
    }
}

/// This is to compute a segment indicator. Specifically, it is an MLE of the
/// following vector:
///     segment_{\mathbf{x}}
///         = \sum_{\mathbf{b}=min_idx + 1}^{2^n - 1} \prod_{i=0}^{n-1} (x_i b_i + (1 - x_i)(1 - b_i))
pub(crate) fn segment_eval_greater_than<E: ExtensionField>(min_idx: usize, a: &[E]) -> E {
    let running_product2 = {
        let mut running_product = vec![E::ZERO; a.len() + 1];
        running_product[a.len()] = E::ONE;
        for i in (0..a.len()).rev() {
            let bit = E::from(((min_idx >> i) & 1) as u64);
            running_product[i] =
                running_product[i + 1] * (a[i] * bit + (E::ONE - a[i]) * (E::ONE - bit));
        }
        running_product
    };
    // Here is an example of how this works:
    // Suppose min_idx = (110101)_2
    // Then ans = eq(11011, a[1..6])
    //          + eq(111, a[3..6], b[3..6])
    let mut ans = E::ZERO;
    for i in 0..a.len() {
        let bit = (min_idx >> i) & 1;
        if bit == 1 {
            continue;
        }
        ans += running_product2[i + 1] * a[i];
    }
    ans
}

/// This is to compute a variant of eq(\mathbf{x}, \mathbf{y}) for indices in
/// (min_idx, 2^n]. Specifically, it is an MLE of the following vector:
///     partial_eq_{\mathbf{x}}(\mathbf{y})
///         = \sum_{\mathbf{b}=min_idx + 1}^{2^n - 1} \prod_{i=0}^{n-1} (x_i y_i b_i + (1 - x_i)(1 - y_i)(1 - b_i))
#[allow(dead_code)]
pub(crate) fn eq_eval_greater_than<F: SmallField>(min_idx: usize, a: &[F], b: &[F]) -> F {
    assert!(a.len() >= b.len());
    // Compute running product of ( x_i y_i + (1 - x_i)(1 - y_i) )_{0 <= i <= n}
    let running_product = {
        let mut running_product = Vec::with_capacity(a.len() + 1);
        running_product.push(F::ONE);
        for i in 0..b.len() {
            let x = running_product[i] * (a[i] * b[i] + (F::ONE - a[i]) * (F::ONE - b[i]));
            running_product.push(x);
        }
        running_product
    };

    let running_product2 = {
        let mut running_product = vec![F::ZERO; b.len() + 1];
        running_product[b.len()] = F::ONE;
        for i in (0..b.len()).rev() {
            let bit = F::from(((min_idx >> i) & 1) as u64);
            running_product[i] = running_product[i + 1]
                * (a[i] * b[i] * bit + (F::ONE - a[i]) * (F::ONE - b[i]) * (F::ONE - bit));
        }
        running_product
    };

    // Here is an example of how this works:
    // Suppose min_idx = (110101)_2
    // Then ans = eq(11011, a[1..6], b[1..6])eq(a[0..1], b[0..1])
    //          + eq(111, a[3..6], b[3..6])eq(a[0..3], b[0..3])
    let mut ans = F::ZERO;
    for i in 0..b.len() {
        let bit = (min_idx >> i) & 1;
        if bit == 1 {
            continue;
        }
        ans += running_product[i] * running_product2[i + 1] * a[i] * b[i];
    }
    for i in b.len()..a.len() {
        ans *= F::ONE - a[i];
    }
    ans
}

/// This is to compute a variant of eq(\mathbf{x}, \mathbf{y}) for indices in
/// [0, max_idx]. Specifically, it is an MLE of the following vector:
///     partial_eq_{\mathbf{x}}(\mathbf{y})
///         = \sum_{\mathbf{b}=0}^{max_idx} \prod_{i=0}^{n-1} (x_i y_i b_i + (1 - x_i)(1 - y_i)(1 - b_i))
pub(crate) fn eq_eval_less_or_equal_than<E: ExtensionField>(max_idx: usize, a: &[E], b: &[E]) -> E {
    assert!(a.len() >= b.len());
    // Compute running product of ( x_i y_i + (1 - x_i)(1 - y_i) )_{0 <= i <= n}
    let running_product = {
        let mut running_product = Vec::with_capacity(b.len() + 1);
        running_product.push(E::ONE);
        for i in 0..b.len() {
            let x = running_product[i] * (a[i] * b[i] + (E::ONE - a[i]) * (E::ONE - b[i]));
            running_product.push(x);
        }
        running_product
    };

    let running_product2 = {
        let mut running_product = vec![E::ZERO; b.len() + 1];
        running_product[b.len()] = E::ONE;
        for i in (0..b.len()).rev() {
            let bit = E::from(((max_idx >> i) & 1) as u64);
            running_product[i] = running_product[i + 1]
                * (a[i] * b[i] * bit + (E::ONE - a[i]) * (E::ONE - b[i]) * (E::ONE - bit));
        }
        running_product
    };

    // Here is an example of how this works:
    // Suppose max_idx = (110101)_2
    // Then ans = eq(a, b)
    //          - eq(11011, a[1..6], b[1..6])eq(a[0..1], b[0..1])
    //          - eq(111, a[3..6], b[3..6])eq(a[0..3], b[0..3])
    let mut ans = running_product[b.len()];
    for i in 0..b.len() {
        let bit = (max_idx >> i) & 1;
        if bit == 1 {
            continue;
        }
        ans -= running_product[i] * running_product2[i + 1] * a[i] * b[i];
    }
    for i in b.len()..a.len() {
        ans *= E::ONE - a[i];
    }
    ans
}

pub fn counter_eval<E: ExtensionField>(num_vars: usize, x: &[E]) -> E {
    assert_eq!(x.len(), num_vars, "invalid size of x");
    let mut ans = E::ZERO;
    for (i, &xi) in x.iter().enumerate() {
        ans += xi * E::from(1 << i)
    }
    ans
}

/// Evaluate eq polynomial for 3 random points.
pub fn eq3_eval<E: ExtensionField>(x: &[E], y: &[E], z: &[E]) -> E {
    assert_eq!(x.len(), y.len(), "x and y have different length");

    let start = start_timer!(|| "eq3_eval");
    let mut res = E::ONE;
    for ((&xi, &yi), &zi) in x.iter().zip(y.iter()).zip(z.iter()) {
        res *= xi * yi * zi + (E::ONE - xi) * (E::ONE - yi) * (E::ONE - zi);
    }
    end_timer!(start);
    res
}

/// Evaluate eq polynomial for 4 random points
pub fn eq4_eval<E: ExtensionField>(x: &[E], y: &[E], z: &[E], w: &[E]) -> E {
    assert_eq!(x.len(), y.len(), "x and y have different length");

    let start = start_timer!(|| "eq3_eval");
    let mut res = E::ONE;
    for (((&xi, &yi), &zi), &wi) in x.iter().zip(y.iter()).zip(z.iter()).zip(w.iter()) {
        res *= xi * yi * zi * wi + (E::ONE - xi) * (E::ONE - yi) * (E::ONE - zi) * (E::ONE - wi);
    }
    end_timer!(start);
    res
}

pub fn tensor_product<F: SmallField>(a: &[F], b: &[F]) -> Vec<F> {
    let mut res = vec![F::ZERO; a.len() * b.len()];
    for i in 0..a.len() {
        for j in 0..b.len() {
            res[i * b.len() + j] = a[i] * b[j];
        }
    }
    res
}

pub trait MultilinearExtensionFromVectors<E: ExtensionField> {
    fn mle(&self, lo_num_vars: usize, hi_num_vars: usize) -> ArcDenseMultilinearExtension<E>;
    fn mle_with_meta(
        &self,
        lo_num_vars: usize,
        hi_num_vars: usize,
        multi_threads_meta: (usize, usize),
    ) -> ArcDenseMultilinearExtension<E>;
    fn original_mle(&self) -> ArcDenseMultilinearExtension<E>;
}

impl<E: ExtensionField> MultilinearExtensionFromVectors<E> for &[Vec<E::BaseField>] {
    fn mle_with_meta(
        &self,
        lo_num_vars: usize,
        hi_num_vars: usize,
        multi_threads_meta: (usize, usize),
    ) -> ArcDenseMultilinearExtension<E> {
        let (thread_id, max_thread_id) = multi_threads_meta;
        let log2_max_thread_id = ceil_log2(max_thread_id);
<<<<<<< HEAD
        assert!(
            log2_max_thread_id <= hi_num_vars,
            "log2_max_thread_id {} > hi_num_vars {}",
            log2_max_thread_id,
            hi_num_vars
        );
        let num_instances_per_unit = 1 << (hi_num_vars - log2_max_thread_id);
        let num_instances_per_unit_size = 1 << (hi_num_vars - log2_max_thread_id + lo_num_vars);
=======
        assert!(log2_max_thread_id <= hi_num_vars);
        assert!(
            is_power_of_2(self.len()),
            "not supporting non-power of 2 vector len {} ",
            self.len()
        );

        let num_instances_per_thread = 1 << (hi_num_vars - log2_max_thread_id);
        let vector_len_per_thread = 1 << (hi_num_vars - log2_max_thread_id + lo_num_vars);
>>>>>>> b73cf091

        let mle = DenseMultilinearExtension::from_evaluations_vec(
            hi_num_vars - log2_max_thread_id + lo_num_vars,
            self.iter()
<<<<<<< HEAD
                .skip(thread_id * num_instances_per_unit)
=======
                .skip(thread_id * num_instances_per_thread)
>>>>>>> b73cf091
                .flat_map(|instance| {
                    instance
                        .iter()
                        .cloned()
                        .chain(iter::repeat(E::BaseField::ZERO))
                        .take(1 << lo_num_vars)
                })
<<<<<<< HEAD
                .chain(iter::repeat(E::BaseField::ZERO))
                .take(1 << (hi_num_vars - log2_max_thread_id + lo_num_vars))
                .collect_vec(),
        );
        assert!(mle.evaluations.len() == num_instances_per_unit_size);
=======
                .take(vector_len_per_thread)
                .collect_vec(),
        );
        assert!(mle.evaluations.len() == vector_len_per_thread);
>>>>>>> b73cf091
        mle.into()
    }
    fn mle(&self, lo_num_vars: usize, hi_num_vars: usize) -> ArcDenseMultilinearExtension<E> {
        assert!(
            is_power_of_2(self.len()),
            "not supporting non-power of 2 vector len {} ",
            self.len()
        );
        Arc::new(DenseMultilinearExtension::from_evaluations_vec(
            lo_num_vars + hi_num_vars,
            self.iter()
                .flat_map(|instance| {
                    instance
                        .iter()
                        .cloned()
                        .chain(iter::repeat(E::BaseField::ZERO))
                        .take(1 << lo_num_vars)
                })
                .take(1 << (lo_num_vars + hi_num_vars))
                .collect_vec(),
        ))
    }
    fn original_mle(&self) -> ArcDenseMultilinearExtension<E> {
        let lo_num_vars = ceil_log2(self[0].len());
        let hi_num_vars = ceil_log2(self.len());
        let n_zeros = (1 << lo_num_vars) - self[0].len();
        let n_zero_vecs = (1 << hi_num_vars) - self.len();
        let vecs = self.to_vec();

        DenseMultilinearExtension::from_evaluations_vec(
            lo_num_vars + hi_num_vars,
            vecs.into_iter()
                .flat_map(|instance| {
                    instance
                        .into_iter()
                        .chain(iter::repeat(E::BaseField::ZERO).take(n_zeros))
                })
                .chain(vec![E::BaseField::ZERO; n_zero_vecs])
                .collect_vec(),
        )
        .into()
    }
}

pub(crate) trait MatrixMLEColumnFirst<E: ExtensionField> {
    fn fix_row_col_first(&self, row_point_eq: &[E], col_num_vars: usize) -> Vec<E>;
    fn fix_row_col_first_with_scalar(
        &self,
        row_point_eq: &[E],
        col_num_vars: usize,
        scalar: &E,
    ) -> Vec<E>;
    fn eval_col_first(&self, row_point_eq: &[E], col_point_eq: &[E]) -> E;
}

impl<E: ExtensionField> MatrixMLEColumnFirst<E> for &[usize] {
    fn fix_row_col_first(&self, row_point_eq: &[E], col_num_vars: usize) -> Vec<E> {
        let mut ans = vec![E::ZERO; 1 << col_num_vars];
        for (col, &non_zero_row) in self.iter().enumerate() {
            ans[col] = row_point_eq[non_zero_row];
        }
        ans
    }

    fn fix_row_col_first_with_scalar(
        &self,
        row_point_eq: &[E],
        col_num_vars: usize,
        scalar: &E,
    ) -> Vec<E> {
        let mut ans = vec![E::ZERO; 1 << col_num_vars];
        for (col, &non_zero_row) in self.iter().enumerate() {
            ans[col] = row_point_eq[non_zero_row] * scalar;
        }
        ans
    }

    fn eval_col_first(&self, row_point_eq: &[E], col_point_eq: &[E]) -> E {
        self.iter()
            .enumerate()
            .fold(E::ZERO, |acc, (col, &non_zero_row)| {
                acc + row_point_eq[non_zero_row] * col_point_eq[col]
            })
    }
}

pub(crate) trait MatrixMLERowFirst<E: ExtensionField> {
    fn fix_row_row_first(&self, row_point_eq: &[E], col_num_vars: usize) -> Vec<E>;
    fn fix_row_row_first_with_scalar(
        &self,
        row_point_eq: &[E],
        col_num_vars: usize,
        scalar: &E,
    ) -> Vec<E>;
    fn eval_row_first(&self, row_point_eq: &[E], col_point_eq: &[E]) -> E;
}

impl<E: ExtensionField> MatrixMLERowFirst<E> for &[usize] {
    fn fix_row_row_first(&self, row_point_eq: &[E], col_num_vars: usize) -> Vec<E> {
        let mut ans = vec![E::ZERO; 1 << col_num_vars];
        for (row, &non_zero_col) in self.iter().enumerate() {
            ans[non_zero_col] = row_point_eq[row];
        }
        ans
    }

    fn fix_row_row_first_with_scalar(
        &self,
        row_point_eq: &[E],
        col_num_vars: usize,
        scalar: &E,
    ) -> Vec<E> {
        let mut ans = vec![E::ZERO; 1 << col_num_vars];
        for (row, &non_zero_col) in self.iter().enumerate() {
            ans[non_zero_col] = row_point_eq[row] * scalar;
        }
        ans
    }

    fn eval_row_first(&self, row_point_eq: &[E], col_point_eq: &[E]) -> E {
        self.iter()
            .enumerate()
            .fold(E::ZERO, |acc, (row, &non_zero_col)| {
                acc + row_point_eq[row] * col_point_eq[non_zero_col]
            })
    }
}

pub(crate) trait SubsetIndices<F: SmallField> {
    fn subset_eq_with_scalar(&self, eq: &[F], scalar: &F) -> Vec<F>;
    fn subset_eq_eval(&self, eq_1: &[F]) -> F;
    fn subset_eq2_eval(&self, eq_1: &[F], eq_2: &[F]) -> F;
}

impl<F: SmallField> SubsetIndices<F> for &[usize] {
    fn subset_eq_with_scalar(&self, eq: &[F], scalar: &F) -> Vec<F> {
        let mut ans = vec![F::ZERO; eq.len()];
        for &non_zero_i in self.iter() {
            ans[non_zero_i] = eq[non_zero_i] * scalar;
        }
        ans
    }
    fn subset_eq_eval(&self, eq_1: &[F]) -> F {
        self.iter()
            .fold(F::ZERO, |acc, &non_zero_i| acc + eq_1[non_zero_i])
    }
    fn subset_eq2_eval(&self, eq_1: &[F], eq_2: &[F]) -> F {
        self.iter().fold(F::ZERO, |acc, &non_zero_i| {
            acc + eq_1[non_zero_i] * eq_2[non_zero_i]
        })
    }
}

// test
#[cfg(test)]
mod test {
    use super::*;
    use ark_std::test_rng;
    use ff::Field;
    use goldilocks::GoldilocksExt2;
    use itertools::Itertools;
    use multilinear_extensions::{mle::DenseMultilinearExtension, virtual_poly::build_eq_x_r_vec};

    #[test]
    fn test_ceil_log2() {
        assert_eq!(ceil_log2(1), 0);
        assert_eq!(ceil_log2(2), 1);
        assert_eq!(ceil_log2(3), 2);
        assert_eq!(ceil_log2(4), 2);
        assert_eq!(ceil_log2(5), 3);
        assert_eq!(ceil_log2(8), 3);
        assert_eq!(ceil_log2(9), 4);
        assert_eq!(ceil_log2(16), 4);
    }

    #[test]
    fn test_eq_eval_less_or_equal_than() {
        let mut rng = test_rng();
        let n = 5;
        let pow_n = 1 << n;
        let a = (0..n)
            .map(|_| GoldilocksExt2::random(&mut rng))
            .collect_vec();
        let b = (0..n)
            .map(|_| GoldilocksExt2::random(&mut rng))
            .collect_vec();

        let eq_vec = build_eq_x_r_vec(&a);

        {
            let max_idx = 0;
            let mut partial_eq_vec: Vec<_> = eq_vec[0..=max_idx].to_vec();
            partial_eq_vec.extend(vec![GoldilocksExt2::ZERO; pow_n - max_idx - 1]);
            let expected_ans =
                DenseMultilinearExtension::from_evaluations_ext_vec(n, partial_eq_vec).evaluate(&b);
            assert_eq!(expected_ans, eq_eval_less_or_equal_than(max_idx, &a, &b));
        }

        {
            let max_idx = 1;
            let mut partial_eq_vec: Vec<_> = eq_vec[0..=max_idx].to_vec();
            partial_eq_vec.extend(vec![GoldilocksExt2::ZERO; pow_n - max_idx - 1]);
            let expected_ans =
                DenseMultilinearExtension::from_evaluations_ext_vec(n, partial_eq_vec).evaluate(&b);
            assert_eq!(expected_ans, eq_eval_less_or_equal_than(max_idx, &a, &b));
        }

        {
            let max_idx = 12;
            let mut partial_eq_vec: Vec<_> = eq_vec[0..=max_idx].to_vec();
            partial_eq_vec.extend(vec![GoldilocksExt2::ZERO; pow_n - max_idx - 1]);
            let expected_ans =
                DenseMultilinearExtension::from_evaluations_ext_vec(n, partial_eq_vec).evaluate(&b);
            assert_eq!(expected_ans, eq_eval_less_or_equal_than(max_idx, &a, &b));
        }

        {
            let max_idx = 1 << (n - 1) - 1;
            let mut partial_eq_vec: Vec<_> = eq_vec[0..=max_idx].to_vec();
            partial_eq_vec.extend(vec![GoldilocksExt2::ZERO; pow_n - max_idx - 1]);
            let expected_ans =
                DenseMultilinearExtension::from_evaluations_ext_vec(n, partial_eq_vec).evaluate(&b);
            assert_eq!(expected_ans, eq_eval_less_or_equal_than(max_idx, &a, &b));
        }

        {
            let max_idx = 1 << (n - 1);
            let mut partial_eq_vec: Vec<_> = eq_vec[0..=max_idx].to_vec();
            partial_eq_vec.extend(vec![GoldilocksExt2::ZERO; pow_n - max_idx - 1]);
            let expected_ans =
                DenseMultilinearExtension::from_evaluations_ext_vec(n, partial_eq_vec).evaluate(&b);
            assert_eq!(expected_ans, eq_eval_less_or_equal_than(max_idx, &a, &b));
        }
    }

    #[test]
    fn test_counter_eval() {
        let vec = (0..(1 << 4)).map(|x| GoldilocksExt2::from(x)).collect_vec();
        let point = vec![
            GoldilocksExt2::from(97),
            GoldilocksExt2::from(101),
            GoldilocksExt2::from(23),
            GoldilocksExt2::from(29),
        ];
        let got_value = counter_eval(4, &point);
        let poly = DenseMultilinearExtension::from_evaluations_ext_vec(4, vec);
        let expected_value = poly.evaluate(&point);
        assert_eq!(got_value, expected_value);
    }
}<|MERGE_RESOLUTION|>--- conflicted
+++ resolved
@@ -1,11 +1,6 @@
 use ff::Field;
 use ff_ext::ExtensionField;
-use rayon::{iter::ParallelIterator, slice::ParallelSlice};
-<<<<<<< HEAD
-use sumcheck::util::ceil_log2;
-=======
 use sumcheck::util::{ceil_log2, is_power_of_2};
->>>>>>> b73cf091
 
 use std::{iter, sync::Arc};
 
@@ -211,16 +206,6 @@
     ) -> ArcDenseMultilinearExtension<E> {
         let (thread_id, max_thread_id) = multi_threads_meta;
         let log2_max_thread_id = ceil_log2(max_thread_id);
-<<<<<<< HEAD
-        assert!(
-            log2_max_thread_id <= hi_num_vars,
-            "log2_max_thread_id {} > hi_num_vars {}",
-            log2_max_thread_id,
-            hi_num_vars
-        );
-        let num_instances_per_unit = 1 << (hi_num_vars - log2_max_thread_id);
-        let num_instances_per_unit_size = 1 << (hi_num_vars - log2_max_thread_id + lo_num_vars);
-=======
         assert!(log2_max_thread_id <= hi_num_vars);
         assert!(
             is_power_of_2(self.len()),
@@ -230,16 +215,11 @@
 
         let num_instances_per_thread = 1 << (hi_num_vars - log2_max_thread_id);
         let vector_len_per_thread = 1 << (hi_num_vars - log2_max_thread_id + lo_num_vars);
->>>>>>> b73cf091
 
         let mle = DenseMultilinearExtension::from_evaluations_vec(
             hi_num_vars - log2_max_thread_id + lo_num_vars,
             self.iter()
-<<<<<<< HEAD
-                .skip(thread_id * num_instances_per_unit)
-=======
                 .skip(thread_id * num_instances_per_thread)
->>>>>>> b73cf091
                 .flat_map(|instance| {
                     instance
                         .iter()
@@ -247,18 +227,10 @@
                         .chain(iter::repeat(E::BaseField::ZERO))
                         .take(1 << lo_num_vars)
                 })
-<<<<<<< HEAD
-                .chain(iter::repeat(E::BaseField::ZERO))
-                .take(1 << (hi_num_vars - log2_max_thread_id + lo_num_vars))
-                .collect_vec(),
-        );
-        assert!(mle.evaluations.len() == num_instances_per_unit_size);
-=======
                 .take(vector_len_per_thread)
                 .collect_vec(),
         );
         assert!(mle.evaluations.len() == vector_len_per_thread);
->>>>>>> b73cf091
         mle.into()
     }
     fn mle(&self, lo_num_vars: usize, hi_num_vars: usize) -> ArcDenseMultilinearExtension<E> {
