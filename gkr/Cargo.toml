--- conflicted
+++ resolved
@@ -19,7 +19,6 @@
 serde.workspace = true
 serde_json = "1.0.108"
 
-<<<<<<< HEAD
 [features]
 debug_wenqing = []
 
@@ -34,7 +33,5 @@
 [[bin]]
 name = "fake_hash_lookup_par"
 path = "examples/fake_hash_lookup_par.rs"
-=======
 [dev-dependencies]
-tiny-keccak = { version = "2.0.2", features = ["keccak"] }
->>>>>>> 5e732385
+tiny-keccak = { version = "2.0.2", features = ["keccak"] }